[[package]]
name = "alabaster"
version = "0.7.12"
description = "A configurable sidebar-enabled Sphinx theme"
category = "dev"
optional = false
python-versions = "*"

[[package]]
name = "atomicwrites"
version = "1.4.0"
description = "Atomic file writes."
category = "dev"
optional = false
python-versions = ">=2.7, !=3.0.*, !=3.1.*, !=3.2.*, !=3.3.*"

[[package]]
name = "attrs"
version = "21.2.0"
description = "Classes Without Boilerplate"
category = "dev"
optional = false
python-versions = ">=2.7, !=3.0.*, !=3.1.*, !=3.2.*, !=3.3.*, !=3.4.*"

[package.extras]
dev = ["coverage[toml] (>=5.0.2)", "hypothesis", "pympler", "pytest (>=4.3.0)", "six", "mypy", "pytest-mypy-plugins", "zope.interface", "furo", "sphinx", "sphinx-notfound-page", "pre-commit"]
docs = ["furo", "sphinx", "zope.interface", "sphinx-notfound-page"]
tests = ["coverage[toml] (>=5.0.2)", "hypothesis", "pympler", "pytest (>=4.3.0)", "six", "mypy", "pytest-mypy-plugins", "zope.interface"]
tests_no_zope = ["coverage[toml] (>=5.0.2)", "hypothesis", "pympler", "pytest (>=4.3.0)", "six", "mypy", "pytest-mypy-plugins"]

[[package]]
name = "babel"
version = "2.9.1"
description = "Internationalization utilities"
category = "dev"
optional = false
python-versions = ">=2.7, !=3.0.*, !=3.1.*, !=3.2.*, !=3.3.*"

[package.dependencies]
pytz = ">=2015.7"

[[package]]
name = "black"
version = "21.12b0"
description = "The uncompromising code formatter."
category = "dev"
optional = false
python-versions = ">=3.6.2"

[package.dependencies]
click = ">=7.1.2"
mypy-extensions = ">=0.4.3"
pathspec = ">=0.9.0,<1"
platformdirs = ">=2"
tomli = ">=0.2.6,<2.0.0"
typing-extensions = [
    {version = ">=3.10.0.0", markers = "python_version < \"3.10\""},
    {version = "!=3.10.0.1", markers = "python_version >= \"3.10\""},
]

[package.extras]
colorama = ["colorama (>=0.4.3)"]
d = ["aiohttp (>=3.7.4)"]
jupyter = ["ipython (>=7.8.0)", "tokenize-rt (>=3.2.0)"]
python2 = ["typed-ast (>=1.4.3)"]
uvloop = ["uvloop (>=0.15.2)"]

[[package]]
name = "bleach"
version = "4.1.0"
description = "An easy safelist-based HTML-sanitizing tool."
category = "dev"
optional = false
python-versions = ">=3.6"

[package.dependencies]
packaging = "*"
six = ">=1.9.0"
webencodings = "*"

[[package]]
name = "certifi"
version = "2021.10.8"
description = "Python package for providing Mozilla's CA Bundle."
category = "dev"
optional = false
python-versions = "*"

[[package]]
name = "cffi"
version = "1.15.0"
description = "Foreign Function Interface for Python calling C code."
category = "dev"
optional = false
python-versions = "*"

[package.dependencies]
pycparser = "*"

[[package]]
name = "charset-normalizer"
version = "2.0.9"
description = "The Real First Universal Charset Detector. Open, modern and actively maintained alternative to Chardet."
category = "dev"
optional = false
python-versions = ">=3.5.0"

[package.extras]
unicode_backport = ["unicodedata2"]

[[package]]
name = "click"
version = "8.0.3"
description = "Composable command line interface toolkit"
category = "dev"
optional = false
python-versions = ">=3.6"

[package.dependencies]
colorama = {version = "*", markers = "platform_system == \"Windows\""}

[[package]]
name = "cloudpickle"
version = "1.6.0"
description = "Extended pickling support for Python objects"
category = "main"
optional = false
python-versions = ">=3.5"

[[package]]
name = "colorama"
version = "0.4.4"
description = "Cross-platform colored terminal text."
category = "dev"
optional = false
python-versions = ">=2.7, !=3.0.*, !=3.1.*, !=3.2.*, !=3.3.*, !=3.4.*"

[[package]]
name = "cryptography"
version = "36.0.1"
description = "cryptography is a package which provides cryptographic recipes and primitives to Python developers."
category = "dev"
optional = false
python-versions = ">=3.6"

[package.dependencies]
cffi = ">=1.12"

[package.extras]
docs = ["sphinx (>=1.6.5,!=1.8.0,!=3.1.0,!=3.1.1)", "sphinx-rtd-theme"]
docstest = ["pyenchant (>=1.6.11)", "twine (>=1.12.0)", "sphinxcontrib-spelling (>=4.0.1)"]
pep8test = ["black", "flake8", "flake8-import-order", "pep8-naming"]
sdist = ["setuptools_rust (>=0.11.4)"]
ssh = ["bcrypt (>=3.1.5)"]
test = ["pytest (>=6.2.0)", "pytest-cov", "pytest-subtests", "pytest-xdist", "pretend", "iso8601", "pytz", "hypothesis (>=1.11.4,!=3.79.2)"]

[[package]]
name = "cycler"
version = "0.11.0"
description = "Composable style cycles"
category = "main"
optional = false
python-versions = ">=3.6"

[[package]]
name = "docutils"
version = "0.17.1"
description = "Docutils -- Python Documentation Utilities"
category = "dev"
optional = false
python-versions = ">=2.7, !=3.0.*, !=3.1.*, !=3.2.*, !=3.3.*, !=3.4.*"

[[package]]
name = "fonttools"
version = "4.28.5"
description = "Tools to manipulate font files"
category = "main"
optional = false
python-versions = ">=3.7"

[package.extras]
all = ["fs (>=2.2.0,<3)", "lxml (>=4.0,<5)", "zopfli (>=0.1.4)", "lz4 (>=1.7.4.2)", "matplotlib", "sympy", "skia-pathops (>=0.5.0)", "brotlicffi (>=0.8.0)", "scipy", "brotli (>=1.0.1)", "munkres", "unicodedata2 (>=13.0.0)", "xattr"]
graphite = ["lz4 (>=1.7.4.2)"]
interpolatable = ["scipy", "munkres"]
lxml = ["lxml (>=4.0,<5)"]
pathops = ["skia-pathops (>=0.5.0)"]
plot = ["matplotlib"]
symfont = ["sympy"]
type1 = ["xattr"]
ufo = ["fs (>=2.2.0,<3)"]
unicode = ["unicodedata2 (>=13.0.0)"]
woff = ["zopfli (>=0.1.4)", "brotlicffi (>=0.8.0)", "brotli (>=1.0.1)"]

[[package]]
name = "future"
version = "0.18.2"
description = "Clean single-source support for Python 3 and 2"
category = "main"
optional = false
python-versions = ">=2.6, !=3.0.*, !=3.1.*, !=3.2.*"

[[package]]
name = "gym"
version = "0.17.3"
description = "The OpenAI Gym: A toolkit for developing and comparing your reinforcement learning agents."
category = "main"
optional = false
python-versions = ">=3.5"

[package.dependencies]
cloudpickle = ">=1.2.0,<1.7.0"
numpy = ">=1.10.4"
pyglet = ">=1.4.0,<=1.5.0"
scipy = "*"

[package.extras]
all = ["atari_py (>=0.2.0,<0.3.0)", "pillow", "opencv-python", "box2d-py (>=2.3.5,<2.4.0)", "mujoco_py (>=1.50,<2.0)", "imageio", "mujoco_py (>=1.50,<2.0)", "imageio"]
atari = ["atari_py (>=0.2.0,<0.3.0)", "pillow", "opencv-python"]
box2d = ["box2d-py (>=2.3.5,<2.4.0)"]
mujoco = ["mujoco_py (>=1.50,<2.0)", "imageio"]
robotics = ["mujoco_py (>=1.50,<2.0)", "imageio"]

[[package]]
name = "idna"
version = "3.3"
description = "Internationalized Domain Names in Applications (IDNA)"
category = "dev"
optional = false
python-versions = ">=3.5"

[[package]]
name = "imagesize"
version = "1.3.0"
description = "Getting image size from png/jpeg/jpeg2000/gif file"
category = "dev"
optional = false
python-versions = ">=2.7, !=3.0.*, !=3.1.*, !=3.2.*, !=3.3.*"

[[package]]
name = "importlib-metadata"
version = "4.10.0"
description = "Read metadata from Python packages"
category = "dev"
optional = false
python-versions = ">=3.7"

[package.dependencies]
zipp = ">=0.5"

[package.extras]
docs = ["sphinx", "jaraco.packaging (>=8.2)", "rst.linker (>=1.9)"]
perf = ["ipython"]
testing = ["pytest (>=6)", "pytest-checkdocs (>=2.4)", "pytest-flake8", "pytest-cov", "pytest-enabler (>=1.0.1)", "packaging", "pyfakefs", "flufl.flake8", "pytest-perf (>=0.9.2)", "pytest-black (>=0.3.7)", "pytest-mypy", "importlib-resources (>=1.3)"]

[[package]]
name = "iniconfig"
version = "1.1.1"
description = "iniconfig: brain-dead simple config-ini parsing"
category = "dev"
optional = false
python-versions = "*"

[[package]]
name = "iniconfig"
version = "1.1.1"
description = "iniconfig: brain-dead simple config-ini parsing"
category = "dev"
optional = false
python-versions = "*"

[[package]]
name = "jeepney"
version = "0.7.1"
description = "Low-level, pure Python DBus protocol wrapper."
category = "dev"
optional = false
python-versions = ">=3.6"

[package.extras]
test = ["pytest", "pytest-trio", "pytest-asyncio", "testpath", "trio", "async-timeout"]
trio = ["trio", "async-generator"]

[[package]]
name = "jinja2"
version = "3.0.3"
description = "A very fast and expressive template engine."
category = "dev"
optional = false
python-versions = ">=3.6"

[package.dependencies]
MarkupSafe = ">=2.0"

[package.extras]
i18n = ["Babel (>=2.7)"]

[[package]]
name = "keyring"
version = "23.4.0"
description = "Store and access your passwords safely."
category = "dev"
optional = false
python-versions = ">=3.6"

[package.dependencies]
importlib-metadata = ">=3.6"
jeepney = {version = ">=0.4.2", markers = "sys_platform == \"linux\""}
pywin32-ctypes = {version = "<0.1.0 || >0.1.0,<0.1.1 || >0.1.1", markers = "sys_platform == \"win32\""}
SecretStorage = {version = ">=3.2", markers = "sys_platform == \"linux\""}

[package.extras]
docs = ["sphinx", "jaraco.packaging (>=8.2)", "rst.linker (>=1.9)", "jaraco.tidelift (>=1.4)"]
testing = ["pytest (>=6)", "pytest-checkdocs (>=2.4)", "pytest-flake8", "pytest-cov", "pytest-enabler (>=1.0.1)", "pytest-black (>=0.3.7)", "pytest-mypy"]

[[package]]
name = "kiwisolver"
version = "1.3.2"
description = "A fast implementation of the Cassowary constraint solver"
category = "main"
optional = false
python-versions = ">=3.7"

[[package]]
name = "markupsafe"
version = "2.0.1"
description = "Safely add untrusted strings to HTML/XML markup."
category = "dev"
optional = false
python-versions = ">=3.6"

[[package]]
name = "matplotlib"
version = "3.5.1"
description = "Python plotting package"
category = "main"
optional = false
python-versions = ">=3.7"

[package.dependencies]
cycler = ">=0.10"
fonttools = ">=4.22.0"
kiwisolver = ">=1.0.1"
numpy = ">=1.17"
packaging = ">=20.0"
pillow = ">=6.2.0"
pyparsing = ">=2.2.1"
python-dateutil = ">=2.7"
setuptools_scm = ">=4"

[[package]]
name = "mypy-extensions"
version = "0.4.3"
description = "Experimental type system extensions for programs checked with the mypy typechecker."
category = "dev"
optional = false
python-versions = "*"

[[package]]
name = "numpy"
version = "1.21.5"
description = "NumPy is the fundamental package for array computing with Python."
category = "main"
optional = false
python-versions = ">=3.7,<3.11"

[[package]]
name = "packaging"
version = "21.3"
description = "Core utilities for Python packages"
category = "main"
optional = false
python-versions = ">=3.6"

[package.dependencies]
pyparsing = ">=2.0.2,<3.0.5 || >3.0.5"

[[package]]
<<<<<<< HEAD
name = "pathspec"
version = "0.9.0"
description = "Utility library for gitignore style pattern matching of file paths."
category = "dev"
optional = false
python-versions = "!=3.0.*,!=3.1.*,!=3.2.*,!=3.3.*,!=3.4.*,>=2.7"
=======
name = "pandas"
version = "1.3.5"
description = "Powerful data structures for data analysis, time series, and statistics"
category = "main"
optional = false
python-versions = ">=3.7.1"

[package.dependencies]
numpy = [
    {version = ">=1.17.3", markers = "platform_machine != \"aarch64\" and platform_machine != \"arm64\" and python_version < \"3.10\""},
    {version = ">=1.19.2", markers = "platform_machine == \"aarch64\" and python_version < \"3.10\""},
    {version = ">=1.20.0", markers = "platform_machine == \"arm64\" and python_version < \"3.10\""},
    {version = ">=1.21.0", markers = "python_version >= \"3.10\""},
]
python-dateutil = ">=2.7.3"
pytz = ">=2017.3"

[package.extras]
test = ["hypothesis (>=3.58)", "pytest (>=6.0)", "pytest-xdist"]
>>>>>>> aea75b18

[[package]]
name = "pillow"
version = "8.4.0"
description = "Python Imaging Library (Fork)"
category = "main"
optional = false
python-versions = ">=3.6"

[[package]]
name = "pkginfo"
version = "1.8.2"
description = "Query metadatdata from sdists / bdists / installed packages."
category = "dev"
optional = false
python-versions = "*"

[package.extras]
testing = ["coverage", "nose"]

[[package]]
<<<<<<< HEAD
name = "platformdirs"
version = "2.4.0"
description = "A small Python module for determining appropriate platform-specific dirs, e.g. a \"user data dir\"."
category = "dev"
optional = false
python-versions = ">=3.6"

[package.extras]
docs = ["Sphinx (>=4)", "furo (>=2021.7.5b38)", "proselint (>=0.10.2)", "sphinx-autodoc-typehints (>=1.12)"]
test = ["appdirs (==1.4.4)", "pytest (>=6)", "pytest-cov (>=2.7)", "pytest-mock (>=3.6)"]

[[package]]
=======
>>>>>>> aea75b18
name = "pluggy"
version = "1.0.0"
description = "plugin and hook calling mechanisms for python"
category = "dev"
optional = false
python-versions = ">=3.6"

[package.extras]
dev = ["pre-commit", "tox"]
testing = ["pytest", "pytest-benchmark"]

[[package]]
name = "py"
version = "1.11.0"
description = "library with cross-python path, ini-parsing, io, code, log facilities"
category = "dev"
optional = false
python-versions = ">=2.7, !=3.0.*, !=3.1.*, !=3.2.*, !=3.3.*, !=3.4.*"

[[package]]
name = "pycparser"
version = "2.21"
description = "C parser in Python"
category = "dev"
optional = false
python-versions = ">=2.7, !=3.0.*, !=3.1.*, !=3.2.*, !=3.3.*"

[[package]]
name = "pyglet"
version = "1.5.0"
description = "Cross-platform windowing and multimedia library"
category = "main"
optional = false
python-versions = "*"

[package.dependencies]
future = "*"

[[package]]
name = "pygments"
version = "2.10.0"
description = "Pygments is a syntax highlighting package written in Python."
category = "dev"
optional = false
python-versions = ">=3.5"

[[package]]
name = "pyparsing"
version = "3.0.6"
description = "Python parsing module"
category = "main"
optional = false
python-versions = ">=3.6"

[package.extras]
diagrams = ["jinja2", "railroad-diagrams"]

[[package]]
name = "pytest"
version = "6.2.5"
description = "pytest: simple powerful testing with Python"
category = "dev"
optional = false
python-versions = ">=3.6"

[package.dependencies]
atomicwrites = {version = ">=1.0", markers = "sys_platform == \"win32\""}
attrs = ">=19.2.0"
colorama = {version = "*", markers = "sys_platform == \"win32\""}
iniconfig = "*"
packaging = "*"
pluggy = ">=0.12,<2.0"
py = ">=1.8.2"
toml = "*"

[package.extras]
testing = ["argcomplete", "hypothesis (>=3.56)", "mock", "nose", "requests", "xmlschema"]

[[package]]
name = "python-dateutil"
version = "2.8.2"
description = "Extensions to the standard Python datetime module"
category = "main"
optional = false
python-versions = "!=3.0.*,!=3.1.*,!=3.2.*,>=2.7"

[package.dependencies]
six = ">=1.5"

[[package]]
name = "pytz"
version = "2021.3"
description = "World timezone definitions, modern and historical"
category = "main"
optional = false
python-versions = "*"

[[package]]
name = "pywin32-ctypes"
version = "0.2.0"
description = ""
category = "dev"
optional = false
python-versions = "*"

[[package]]
name = "pyyaml"
version = "6.0"
description = "YAML parser and emitter for Python"
category = "main"
optional = false
python-versions = ">=3.6"

[[package]]
name = "readme-renderer"
version = "32.0"
description = "readme_renderer is a library for rendering \"readme\" descriptions for Warehouse"
category = "dev"
optional = false
python-versions = ">=3.6"

[package.dependencies]
bleach = ">=2.1.0"
docutils = ">=0.13.1"
Pygments = ">=2.5.1"

[package.extras]
md = ["cmarkgfm (>=0.5.0,<0.7.0)"]

[[package]]
name = "requests"
version = "2.26.0"
description = "Python HTTP for Humans."
category = "dev"
optional = false
python-versions = ">=2.7, !=3.0.*, !=3.1.*, !=3.2.*, !=3.3.*, !=3.4.*, !=3.5.*"

[package.dependencies]
certifi = ">=2017.4.17"
charset-normalizer = {version = ">=2.0.0,<2.1.0", markers = "python_version >= \"3\""}
idna = {version = ">=2.5,<4", markers = "python_version >= \"3\""}
urllib3 = ">=1.21.1,<1.27"

[package.extras]
socks = ["PySocks (>=1.5.6,!=1.5.7)", "win-inet-pton"]
use_chardet_on_py3 = ["chardet (>=3.0.2,<5)"]

[[package]]
name = "requests-toolbelt"
version = "0.9.1"
description = "A utility belt for advanced users of python-requests"
category = "dev"
optional = false
python-versions = "*"

[package.dependencies]
requests = ">=2.0.1,<3.0.0"

[[package]]
name = "rfc3986"
version = "1.5.0"
description = "Validating URI References per RFC 3986"
category = "dev"
optional = false
python-versions = "*"

[package.extras]
idna2008 = ["idna"]

[[package]]
name = "scipy"
version = "1.7.3"
description = "SciPy: Scientific Library for Python"
category = "main"
optional = false
python-versions = ">=3.7,<3.11"

[package.dependencies]
numpy = ">=1.16.5,<1.23.0"

[[package]]
name = "secretstorage"
version = "3.3.1"
description = "Python bindings to FreeDesktop.org Secret Service API"
category = "dev"
optional = false
python-versions = ">=3.6"

[package.dependencies]
cryptography = ">=2.0"
jeepney = ">=0.6"

[[package]]
name = "setuptools-scm"
version = "6.3.2"
description = "the blessed package to manage your versions by scm tags"
category = "main"
optional = false
python-versions = ">=3.6"

[package.dependencies]
packaging = ">=20.0"
tomli = ">=1.0.0"

[package.extras]
toml = ["setuptools (>=42)", "tomli (>=1.0.0)"]

[[package]]
name = "six"
version = "1.16.0"
description = "Python 2 and 3 compatibility utilities"
category = "main"
optional = false
python-versions = ">=2.7, !=3.0.*, !=3.1.*, !=3.2.*"

[[package]]
name = "snowballstemmer"
version = "2.2.0"
description = "This package provides 29 stemmers for 28 languages generated from Snowball algorithms."
category = "dev"
optional = false
python-versions = "*"

[[package]]
name = "sphinx"
version = "4.3.2"
description = "Python documentation generator"
category = "dev"
optional = false
python-versions = ">=3.6"

[package.dependencies]
alabaster = ">=0.7,<0.8"
babel = ">=1.3"
colorama = {version = ">=0.3.5", markers = "sys_platform == \"win32\""}
docutils = ">=0.14,<0.18"
imagesize = "*"
Jinja2 = ">=2.3"
packaging = "*"
Pygments = ">=2.0"
requests = ">=2.5.0"
snowballstemmer = ">=1.1"
sphinxcontrib-applehelp = "*"
sphinxcontrib-devhelp = "*"
sphinxcontrib-htmlhelp = ">=2.0.0"
sphinxcontrib-jsmath = "*"
sphinxcontrib-qthelp = "*"
sphinxcontrib-serializinghtml = ">=1.1.5"

[package.extras]
docs = ["sphinxcontrib-websupport"]
lint = ["flake8 (>=3.5.0)", "isort", "mypy (>=0.920)", "docutils-stubs", "types-typed-ast", "types-pkg-resources", "types-requests"]
test = ["pytest", "pytest-cov", "html5lib", "cython", "typed-ast"]

[[package]]
name = "sphinx-rtd-theme"
version = "1.0.0"
description = "Read the Docs theme for Sphinx"
category = "dev"
optional = false
python-versions = ">=2.7,!=3.0.*,!=3.1.*,!=3.2.*,!=3.3.*"

[package.dependencies]
docutils = "<0.18"
sphinx = ">=1.6"

[package.extras]
dev = ["transifex-client", "sphinxcontrib-httpdomain", "bump2version"]

[[package]]
name = "sphinxcontrib-applehelp"
version = "1.0.2"
description = "sphinxcontrib-applehelp is a sphinx extension which outputs Apple help books"
category = "dev"
optional = false
python-versions = ">=3.5"

[package.extras]
lint = ["flake8", "mypy", "docutils-stubs"]
test = ["pytest"]

[[package]]
name = "sphinxcontrib-devhelp"
version = "1.0.2"
description = "sphinxcontrib-devhelp is a sphinx extension which outputs Devhelp document."
category = "dev"
optional = false
python-versions = ">=3.5"

[package.extras]
lint = ["flake8", "mypy", "docutils-stubs"]
test = ["pytest"]

[[package]]
name = "sphinxcontrib-htmlhelp"
version = "2.0.0"
description = "sphinxcontrib-htmlhelp is a sphinx extension which renders HTML help files"
category = "dev"
optional = false
python-versions = ">=3.6"

[package.extras]
lint = ["flake8", "mypy", "docutils-stubs"]
test = ["pytest", "html5lib"]

[[package]]
name = "sphinxcontrib-jsmath"
version = "1.0.1"
description = "A sphinx extension which renders display math in HTML via JavaScript"
category = "dev"
optional = false
python-versions = ">=3.5"

[package.extras]
test = ["pytest", "flake8", "mypy"]

[[package]]
name = "sphinxcontrib-qthelp"
version = "1.0.3"
description = "sphinxcontrib-qthelp is a sphinx extension which outputs QtHelp document."
category = "dev"
optional = false
python-versions = ">=3.5"

[package.extras]
lint = ["flake8", "mypy", "docutils-stubs"]
test = ["pytest"]

[[package]]
name = "sphinxcontrib-serializinghtml"
version = "1.1.5"
description = "sphinxcontrib-serializinghtml is a sphinx extension which outputs \"serialized\" HTML files (json and pickle)."
category = "dev"
optional = false
python-versions = ">=3.5"

[package.extras]
lint = ["flake8", "mypy", "docutils-stubs"]
test = ["pytest"]

[[package]]
name = "sphinxcontrib-tikz"
version = "0.4.15"
description = "TikZ extension for Sphinx"
category = "dev"
optional = false
python-versions = "*"

[package.dependencies]
Sphinx = "*"

[[package]]
name = "stable-baselines3"
version = "1.3.0"
description = "Pytorch version of Stable Baselines, implementations of reinforcement learning algorithms."
category = "main"
optional = false
python-versions = ">=3.6"

[package.dependencies]
cloudpickle = "*"
gym = ">=0.17,<0.20"
matplotlib = "*"
numpy = "*"
pandas = "*"
torch = ">=1.8.1"

[package.extras]
docs = ["sphinx", "sphinx-autobuild", "sphinx-rtd-theme", "sphinxcontrib.spelling", "sphinx-autodoc-typehints"]
extra = ["opencv-python", "atari-py (>=0.2.0,<0.3.0)", "pillow", "tensorboard (>=2.2.0)", "psutil"]
tests = ["pytest", "pytest-cov", "pytest-env", "pytest-xdist", "pytype", "flake8 (>=3.8)", "flake8-bugbear", "isort (>=5.0)", "black", "scipy (>=1.4.1)"]

[[package]]
name = "tabulate"
version = "0.8.9"
description = "Pretty-print tabular data"
category = "main"
optional = false
python-versions = "*"

[package.extras]
widechars = ["wcwidth"]

[[package]]
name = "toml"
version = "0.10.2"
description = "Python Library for Tom's Obvious, Minimal Language"
category = "dev"
optional = false
python-versions = ">=2.6, !=3.0.*, !=3.1.*, !=3.2.*"

[[package]]
name = "tomli"
version = "2.0.0"
description = "A lil' TOML parser"
category = "main"
optional = false
python-versions = ">=3.7"

[[package]]
name = "torch"
version = "1.10.1"
description = "Tensors and Dynamic neural networks in Python with strong GPU acceleration"
category = "main"
optional = false
python-versions = ">=3.6.2"

[package.dependencies]
typing-extensions = "*"

[[package]]
name = "tqdm"
version = "4.62.3"
description = "Fast, Extensible Progress Meter"
category = "dev"
optional = false
python-versions = "!=3.0.*,!=3.1.*,!=3.2.*,!=3.3.*,>=2.7"

[package.dependencies]
colorama = {version = "*", markers = "platform_system == \"Windows\""}

[package.extras]
dev = ["py-make (>=0.1.0)", "twine", "wheel"]
notebook = ["ipywidgets (>=6)"]
telegram = ["requests"]

[[package]]
name = "twine"
version = "3.7.1"
description = "Collection of utilities for publishing packages on PyPI"
category = "dev"
optional = false
python-versions = ">=3.6"

[package.dependencies]
colorama = ">=0.4.3"
importlib-metadata = ">=3.6"
keyring = ">=15.1"
pkginfo = ">=1.8.1"
readme-renderer = ">=21.0"
requests = ">=2.20"
requests-toolbelt = ">=0.8.0,<0.9.0 || >0.9.0"
rfc3986 = ">=1.4.0"
tqdm = ">=4.14"

[[package]]
name = "typing-extensions"
version = "4.0.1"
description = "Backported and Experimental Type Hints for Python 3.6+"
<<<<<<< HEAD
category = "dev"
=======
category = "main"
>>>>>>> aea75b18
optional = false
python-versions = ">=3.6"

[[package]]
name = "urllib3"
version = "1.26.7"
description = "HTTP library with thread-safe connection pooling, file post, and more."
category = "dev"
optional = false
python-versions = ">=2.7, !=3.0.*, !=3.1.*, !=3.2.*, !=3.3.*, !=3.4.*, <4"

[package.extras]
brotli = ["brotlipy (>=0.6.0)"]
secure = ["pyOpenSSL (>=0.14)", "cryptography (>=1.3.4)", "idna (>=2.0.0)", "certifi", "ipaddress"]
socks = ["PySocks (>=1.5.6,!=1.5.7,<2.0)"]

[[package]]
name = "webencodings"
version = "0.5.1"
description = "Character encoding aliases for legacy web content"
category = "dev"
optional = false
python-versions = "*"

[[package]]
name = "websockets"
version = "10.1"
description = "An implementation of the WebSocket Protocol (RFC 6455 & 7692)"
category = "main"
optional = false
python-versions = ">=3.7"

[[package]]
name = "zipp"
version = "3.6.0"
description = "Backport of pathlib-compatible object wrapper for zip files"
category = "dev"
optional = false
python-versions = ">=3.6"

[package.extras]
docs = ["sphinx", "jaraco.packaging (>=8.2)", "rst.linker (>=1.9)"]
testing = ["pytest (>=4.6)", "pytest-checkdocs (>=2.4)", "pytest-flake8", "pytest-cov", "pytest-enabler (>=1.0.1)", "jaraco.itertools", "func-timeout", "pytest-black (>=0.3.7)", "pytest-mypy"]

[metadata]
lock-version = "1.1"
python-versions = ">=3.8,<3.11"
<<<<<<< HEAD
content-hash = "59377f011ca9f92d75f3e1b77e2e10866f482bf11fab4a47c4cc13014358024b"
=======
content-hash = "843fba85cc521e20655a0e923b228fb0f55e526a0b43bc252560a89d29f85eba"
>>>>>>> aea75b18

[metadata.files]
alabaster = [
    {file = "alabaster-0.7.12-py2.py3-none-any.whl", hash = "sha256:446438bdcca0e05bd45ea2de1668c1d9b032e1a9154c2c259092d77031ddd359"},
    {file = "alabaster-0.7.12.tar.gz", hash = "sha256:a661d72d58e6ea8a57f7a86e37d86716863ee5e92788398526d58b26a4e4dc02"},
]
atomicwrites = [
    {file = "atomicwrites-1.4.0-py2.py3-none-any.whl", hash = "sha256:6d1784dea7c0c8d4a5172b6c620f40b6e4cbfdf96d783691f2e1302a7b88e197"},
    {file = "atomicwrites-1.4.0.tar.gz", hash = "sha256:ae70396ad1a434f9c7046fd2dd196fc04b12f9e91ffb859164193be8b6168a7a"},
]
attrs = [
    {file = "attrs-21.2.0-py2.py3-none-any.whl", hash = "sha256:149e90d6d8ac20db7a955ad60cf0e6881a3f20d37096140088356da6c716b0b1"},
    {file = "attrs-21.2.0.tar.gz", hash = "sha256:ef6aaac3ca6cd92904cdd0d83f629a15f18053ec84e6432106f7a4d04ae4f5fb"},
]
babel = [
    {file = "Babel-2.9.1-py2.py3-none-any.whl", hash = "sha256:ab49e12b91d937cd11f0b67cb259a57ab4ad2b59ac7a3b41d6c06c0ac5b0def9"},
    {file = "Babel-2.9.1.tar.gz", hash = "sha256:bc0c176f9f6a994582230df350aa6e05ba2ebe4b3ac317eab29d9be5d2768da0"},
]
black = [
    {file = "black-21.12b0-py3-none-any.whl", hash = "sha256:a615e69ae185e08fdd73e4715e260e2479c861b5740057fde6e8b4e3b7dd589f"},
    {file = "black-21.12b0.tar.gz", hash = "sha256:77b80f693a569e2e527958459634f18df9b0ba2625ba4e0c2d5da5be42e6f2b3"},
]
bleach = [
    {file = "bleach-4.1.0-py2.py3-none-any.whl", hash = "sha256:4d2651ab93271d1129ac9cbc679f524565cc8a1b791909c4a51eac4446a15994"},
    {file = "bleach-4.1.0.tar.gz", hash = "sha256:0900d8b37eba61a802ee40ac0061f8c2b5dee29c1927dd1d233e075ebf5a71da"},
]
certifi = [
    {file = "certifi-2021.10.8-py2.py3-none-any.whl", hash = "sha256:d62a0163eb4c2344ac042ab2bdf75399a71a2d8c7d47eac2e2ee91b9d6339569"},
    {file = "certifi-2021.10.8.tar.gz", hash = "sha256:78884e7c1d4b00ce3cea67b44566851c4343c120abd683433ce934a68ea58872"},
]
cffi = [
    {file = "cffi-1.15.0-cp27-cp27m-macosx_10_9_x86_64.whl", hash = "sha256:c2502a1a03b6312837279c8c1bd3ebedf6c12c4228ddbad40912d671ccc8a962"},
    {file = "cffi-1.15.0-cp27-cp27m-manylinux1_i686.whl", hash = "sha256:23cfe892bd5dd8941608f93348c0737e369e51c100d03718f108bf1add7bd6d0"},
    {file = "cffi-1.15.0-cp27-cp27m-manylinux1_x86_64.whl", hash = "sha256:41d45de54cd277a7878919867c0f08b0cf817605e4eb94093e7516505d3c8d14"},
    {file = "cffi-1.15.0-cp27-cp27m-win32.whl", hash = "sha256:4a306fa632e8f0928956a41fa8e1d6243c71e7eb59ffbd165fc0b41e316b2474"},
    {file = "cffi-1.15.0-cp27-cp27m-win_amd64.whl", hash = "sha256:e7022a66d9b55e93e1a845d8c9eba2a1bebd4966cd8bfc25d9cd07d515b33fa6"},
    {file = "cffi-1.15.0-cp27-cp27mu-manylinux1_i686.whl", hash = "sha256:14cd121ea63ecdae71efa69c15c5543a4b5fbcd0bbe2aad864baca0063cecf27"},
    {file = "cffi-1.15.0-cp27-cp27mu-manylinux1_x86_64.whl", hash = "sha256:d4d692a89c5cf08a8557fdeb329b82e7bf609aadfaed6c0d79f5a449a3c7c023"},
    {file = "cffi-1.15.0-cp310-cp310-macosx_10_9_x86_64.whl", hash = "sha256:0104fb5ae2391d46a4cb082abdd5c69ea4eab79d8d44eaaf79f1b1fd806ee4c2"},
    {file = "cffi-1.15.0-cp310-cp310-macosx_11_0_arm64.whl", hash = "sha256:91ec59c33514b7c7559a6acda53bbfe1b283949c34fe7440bcf917f96ac0723e"},
    {file = "cffi-1.15.0-cp310-cp310-manylinux_2_12_i686.manylinux2010_i686.whl", hash = "sha256:f5c7150ad32ba43a07c4479f40241756145a1f03b43480e058cfd862bf5041c7"},
    {file = "cffi-1.15.0-cp310-cp310-manylinux_2_12_x86_64.manylinux2010_x86_64.whl", hash = "sha256:00c878c90cb53ccfaae6b8bc18ad05d2036553e6d9d1d9dbcf323bbe83854ca3"},
    {file = "cffi-1.15.0-cp310-cp310-manylinux_2_17_aarch64.manylinux2014_aarch64.whl", hash = "sha256:abb9a20a72ac4e0fdb50dae135ba5e77880518e742077ced47eb1499e29a443c"},
    {file = "cffi-1.15.0-cp310-cp310-manylinux_2_17_ppc64le.manylinux2014_ppc64le.whl", hash = "sha256:a5263e363c27b653a90078143adb3d076c1a748ec9ecc78ea2fb916f9b861962"},
    {file = "cffi-1.15.0-cp310-cp310-manylinux_2_17_s390x.manylinux2014_s390x.whl", hash = "sha256:f54a64f8b0c8ff0b64d18aa76675262e1700f3995182267998c31ae974fbc382"},
    {file = "cffi-1.15.0-cp310-cp310-win32.whl", hash = "sha256:c21c9e3896c23007803a875460fb786118f0cdd4434359577ea25eb556e34c55"},
    {file = "cffi-1.15.0-cp310-cp310-win_amd64.whl", hash = "sha256:5e069f72d497312b24fcc02073d70cb989045d1c91cbd53979366077959933e0"},
    {file = "cffi-1.15.0-cp36-cp36m-macosx_10_9_x86_64.whl", hash = "sha256:64d4ec9f448dfe041705426000cc13e34e6e5bb13736e9fd62e34a0b0c41566e"},
    {file = "cffi-1.15.0-cp36-cp36m-manylinux_2_17_aarch64.manylinux2014_aarch64.whl", hash = "sha256:2756c88cbb94231c7a147402476be2c4df2f6078099a6f4a480d239a8817ae39"},
    {file = "cffi-1.15.0-cp36-cp36m-manylinux_2_17_ppc64le.manylinux2014_ppc64le.whl", hash = "sha256:3b96a311ac60a3f6be21d2572e46ce67f09abcf4d09344c49274eb9e0bf345fc"},
    {file = "cffi-1.15.0-cp36-cp36m-manylinux_2_17_s390x.manylinux2014_s390x.whl", hash = "sha256:75e4024375654472cc27e91cbe9eaa08567f7fbdf822638be2814ce059f58032"},
    {file = "cffi-1.15.0-cp36-cp36m-manylinux_2_5_i686.manylinux1_i686.whl", hash = "sha256:59888172256cac5629e60e72e86598027aca6bf01fa2465bdb676d37636573e8"},
    {file = "cffi-1.15.0-cp36-cp36m-manylinux_2_5_x86_64.manylinux1_x86_64.whl", hash = "sha256:27c219baf94952ae9d50ec19651a687b826792055353d07648a5695413e0c605"},
    {file = "cffi-1.15.0-cp36-cp36m-win32.whl", hash = "sha256:4958391dbd6249d7ad855b9ca88fae690783a6be9e86df65865058ed81fc860e"},
    {file = "cffi-1.15.0-cp36-cp36m-win_amd64.whl", hash = "sha256:f6f824dc3bce0edab5f427efcfb1d63ee75b6fcb7282900ccaf925be84efb0fc"},
    {file = "cffi-1.15.0-cp37-cp37m-macosx_10_9_x86_64.whl", hash = "sha256:06c48159c1abed75c2e721b1715c379fa3200c7784271b3c46df01383b593636"},
    {file = "cffi-1.15.0-cp37-cp37m-manylinux_2_12_i686.manylinux2010_i686.whl", hash = "sha256:c2051981a968d7de9dd2d7b87bcb9c939c74a34626a6e2f8181455dd49ed69e4"},
    {file = "cffi-1.15.0-cp37-cp37m-manylinux_2_12_x86_64.manylinux2010_x86_64.whl", hash = "sha256:fd8a250edc26254fe5b33be00402e6d287f562b6a5b2152dec302fa15bb3e997"},
    {file = "cffi-1.15.0-cp37-cp37m-manylinux_2_17_aarch64.manylinux2014_aarch64.whl", hash = "sha256:91d77d2a782be4274da750752bb1650a97bfd8f291022b379bb8e01c66b4e96b"},
    {file = "cffi-1.15.0-cp37-cp37m-manylinux_2_17_ppc64le.manylinux2014_ppc64le.whl", hash = "sha256:45db3a33139e9c8f7c09234b5784a5e33d31fd6907800b316decad50af323ff2"},
    {file = "cffi-1.15.0-cp37-cp37m-manylinux_2_17_s390x.manylinux2014_s390x.whl", hash = "sha256:263cc3d821c4ab2213cbe8cd8b355a7f72a8324577dc865ef98487c1aeee2bc7"},
    {file = "cffi-1.15.0-cp37-cp37m-win32.whl", hash = "sha256:17771976e82e9f94976180f76468546834d22a7cc404b17c22df2a2c81db0c66"},
    {file = "cffi-1.15.0-cp37-cp37m-win_amd64.whl", hash = "sha256:3415c89f9204ee60cd09b235810be700e993e343a408693e80ce7f6a40108029"},
    {file = "cffi-1.15.0-cp38-cp38-macosx_10_9_x86_64.whl", hash = "sha256:4238e6dab5d6a8ba812de994bbb0a79bddbdf80994e4ce802b6f6f3142fcc880"},
    {file = "cffi-1.15.0-cp38-cp38-manylinux_2_12_i686.manylinux2010_i686.whl", hash = "sha256:0808014eb713677ec1292301ea4c81ad277b6cdf2fdd90fd540af98c0b101d20"},
    {file = "cffi-1.15.0-cp38-cp38-manylinux_2_12_x86_64.manylinux2010_x86_64.whl", hash = "sha256:57e9ac9ccc3101fac9d6014fba037473e4358ef4e89f8e181f8951a2c0162024"},
    {file = "cffi-1.15.0-cp38-cp38-manylinux_2_17_aarch64.manylinux2014_aarch64.whl", hash = "sha256:8b6c2ea03845c9f501ed1313e78de148cd3f6cad741a75d43a29b43da27f2e1e"},
    {file = "cffi-1.15.0-cp38-cp38-manylinux_2_17_ppc64le.manylinux2014_ppc64le.whl", hash = "sha256:10dffb601ccfb65262a27233ac273d552ddc4d8ae1bf93b21c94b8511bffe728"},
    {file = "cffi-1.15.0-cp38-cp38-manylinux_2_17_s390x.manylinux2014_s390x.whl", hash = "sha256:786902fb9ba7433aae840e0ed609f45c7bcd4e225ebb9c753aa39725bb3e6ad6"},
    {file = "cffi-1.15.0-cp38-cp38-win32.whl", hash = "sha256:da5db4e883f1ce37f55c667e5c0de439df76ac4cb55964655906306918e7363c"},
    {file = "cffi-1.15.0-cp38-cp38-win_amd64.whl", hash = "sha256:181dee03b1170ff1969489acf1c26533710231c58f95534e3edac87fff06c443"},
    {file = "cffi-1.15.0-cp39-cp39-macosx_10_9_x86_64.whl", hash = "sha256:45e8636704eacc432a206ac7345a5d3d2c62d95a507ec70d62f23cd91770482a"},
    {file = "cffi-1.15.0-cp39-cp39-macosx_11_0_arm64.whl", hash = "sha256:31fb708d9d7c3f49a60f04cf5b119aeefe5644daba1cd2a0fe389b674fd1de37"},
    {file = "cffi-1.15.0-cp39-cp39-manylinux_2_12_i686.manylinux2010_i686.whl", hash = "sha256:6dc2737a3674b3e344847c8686cf29e500584ccad76204efea14f451d4cc669a"},
    {file = "cffi-1.15.0-cp39-cp39-manylinux_2_12_x86_64.manylinux2010_x86_64.whl", hash = "sha256:74fdfdbfdc48d3f47148976f49fab3251e550a8720bebc99bf1483f5bfb5db3e"},
    {file = "cffi-1.15.0-cp39-cp39-manylinux_2_17_aarch64.manylinux2014_aarch64.whl", hash = "sha256:ffaa5c925128e29efbde7301d8ecaf35c8c60ffbcd6a1ffd3a552177c8e5e796"},
    {file = "cffi-1.15.0-cp39-cp39-manylinux_2_17_ppc64le.manylinux2014_ppc64le.whl", hash = "sha256:3f7d084648d77af029acb79a0ff49a0ad7e9d09057a9bf46596dac9514dc07df"},
    {file = "cffi-1.15.0-cp39-cp39-manylinux_2_17_s390x.manylinux2014_s390x.whl", hash = "sha256:ef1f279350da2c586a69d32fc8733092fd32cc8ac95139a00377841f59a3f8d8"},
    {file = "cffi-1.15.0-cp39-cp39-win32.whl", hash = "sha256:2a23af14f408d53d5e6cd4e3d9a24ff9e05906ad574822a10563efcef137979a"},
    {file = "cffi-1.15.0-cp39-cp39-win_amd64.whl", hash = "sha256:3773c4d81e6e818df2efbc7dd77325ca0dcb688116050fb2b3011218eda36139"},
    {file = "cffi-1.15.0.tar.gz", hash = "sha256:920f0d66a896c2d99f0adbb391f990a84091179542c205fa53ce5787aff87954"},
]
charset-normalizer = [
    {file = "charset-normalizer-2.0.9.tar.gz", hash = "sha256:b0b883e8e874edfdece9c28f314e3dd5badf067342e42fb162203335ae61aa2c"},
    {file = "charset_normalizer-2.0.9-py3-none-any.whl", hash = "sha256:1eecaa09422db5be9e29d7fc65664e6c33bd06f9ced7838578ba40d58bdf3721"},
]
click = [
    {file = "click-8.0.3-py3-none-any.whl", hash = "sha256:353f466495adaeb40b6b5f592f9f91cb22372351c84caeb068132442a4518ef3"},
    {file = "click-8.0.3.tar.gz", hash = "sha256:410e932b050f5eed773c4cda94de75971c89cdb3155a72a0831139a79e5ecb5b"},
]
cloudpickle = [
    {file = "cloudpickle-1.6.0-py3-none-any.whl", hash = "sha256:3a32d0eb0bc6f4d0c57fbc4f3e3780f7a81e6fee0fa935072884d58ae8e1cc7c"},
    {file = "cloudpickle-1.6.0.tar.gz", hash = "sha256:9bc994f9e9447593bd0a45371f0e7ac7333710fcf64a4eb9834bf149f4ef2f32"},
]
colorama = [
    {file = "colorama-0.4.4-py2.py3-none-any.whl", hash = "sha256:9f47eda37229f68eee03b24b9748937c7dc3868f906e8ba69fbcbdd3bc5dc3e2"},
    {file = "colorama-0.4.4.tar.gz", hash = "sha256:5941b2b48a20143d2267e95b1c2a7603ce057ee39fd88e7329b0c292aa16869b"},
]
cryptography = [
    {file = "cryptography-36.0.1-cp36-abi3-macosx_10_10_universal2.whl", hash = "sha256:73bc2d3f2444bcfeac67dd130ff2ea598ea5f20b40e36d19821b4df8c9c5037b"},
    {file = "cryptography-36.0.1-cp36-abi3-macosx_10_10_x86_64.whl", hash = "sha256:2d87cdcb378d3cfed944dac30596da1968f88fb96d7fc34fdae30a99054b2e31"},
    {file = "cryptography-36.0.1-cp36-abi3-manylinux_2_12_x86_64.manylinux2010_x86_64.whl", hash = "sha256:74d6c7e80609c0f4c2434b97b80c7f8fdfaa072ca4baab7e239a15d6d70ed73a"},
    {file = "cryptography-36.0.1-cp36-abi3-manylinux_2_17_aarch64.manylinux2014_aarch64.manylinux_2_24_aarch64.whl", hash = "sha256:6c0c021f35b421ebf5976abf2daacc47e235f8b6082d3396a2fe3ccd537ab173"},
    {file = "cryptography-36.0.1-cp36-abi3-manylinux_2_17_aarch64.manylinux2014_aarch64.whl", hash = "sha256:5d59a9d55027a8b88fd9fd2826c4392bd487d74bf628bb9d39beecc62a644c12"},
    {file = "cryptography-36.0.1-cp36-abi3-manylinux_2_17_x86_64.manylinux2014_x86_64.whl", hash = "sha256:0a817b961b46894c5ca8a66b599c745b9a3d9f822725221f0e0fe49dc043a3a3"},
    {file = "cryptography-36.0.1-cp36-abi3-manylinux_2_24_x86_64.whl", hash = "sha256:94ae132f0e40fe48f310bba63f477f14a43116f05ddb69d6fa31e93f05848ae2"},
    {file = "cryptography-36.0.1-cp36-abi3-musllinux_1_1_aarch64.whl", hash = "sha256:7be0eec337359c155df191d6ae00a5e8bbb63933883f4f5dffc439dac5348c3f"},
    {file = "cryptography-36.0.1-cp36-abi3-musllinux_1_1_x86_64.whl", hash = "sha256:e0344c14c9cb89e76eb6a060e67980c9e35b3f36691e15e1b7a9e58a0a6c6dc3"},
    {file = "cryptography-36.0.1-cp36-abi3-win32.whl", hash = "sha256:4caa4b893d8fad33cf1964d3e51842cd78ba87401ab1d2e44556826df849a8ca"},
    {file = "cryptography-36.0.1-cp36-abi3-win_amd64.whl", hash = "sha256:391432971a66cfaf94b21c24ab465a4cc3e8bf4a939c1ca5c3e3a6e0abebdbcf"},
    {file = "cryptography-36.0.1-pp37-pypy37_pp73-manylinux_2_12_x86_64.manylinux2010_x86_64.whl", hash = "sha256:bb5829d027ff82aa872d76158919045a7c1e91fbf241aec32cb07956e9ebd3c9"},
    {file = "cryptography-36.0.1-pp37-pypy37_pp73-manylinux_2_17_x86_64.manylinux2014_x86_64.whl", hash = "sha256:ebc15b1c22e55c4d5566e3ca4db8689470a0ca2babef8e3a9ee057a8b82ce4b1"},
    {file = "cryptography-36.0.1-pp37-pypy37_pp73-manylinux_2_24_x86_64.whl", hash = "sha256:596f3cd67e1b950bc372c33f1a28a0692080625592ea6392987dba7f09f17a94"},
    {file = "cryptography-36.0.1-pp38-pypy38_pp73-macosx_10_10_x86_64.whl", hash = "sha256:30ee1eb3ebe1644d1c3f183d115a8c04e4e603ed6ce8e394ed39eea4a98469ac"},
    {file = "cryptography-36.0.1-pp38-pypy38_pp73-manylinux_2_12_x86_64.manylinux2010_x86_64.whl", hash = "sha256:ec63da4e7e4a5f924b90af42eddf20b698a70e58d86a72d943857c4c6045b3ee"},
    {file = "cryptography-36.0.1-pp38-pypy38_pp73-manylinux_2_17_x86_64.manylinux2014_x86_64.whl", hash = "sha256:ca238ceb7ba0bdf6ce88c1b74a87bffcee5afbfa1e41e173b1ceb095b39add46"},
    {file = "cryptography-36.0.1-pp38-pypy38_pp73-manylinux_2_24_x86_64.whl", hash = "sha256:ca28641954f767f9822c24e927ad894d45d5a1e501767599647259cbf030b903"},
    {file = "cryptography-36.0.1-pp38-pypy38_pp73-win_amd64.whl", hash = "sha256:39bdf8e70eee6b1c7b289ec6e5d84d49a6bfa11f8b8646b5b3dfe41219153316"},
    {file = "cryptography-36.0.1.tar.gz", hash = "sha256:53e5c1dc3d7a953de055d77bef2ff607ceef7a2aac0353b5d630ab67f7423638"},
]
cycler = [
    {file = "cycler-0.11.0-py3-none-any.whl", hash = "sha256:3a27e95f763a428a739d2add979fa7494c912a32c17c4c38c4d5f082cad165a3"},
    {file = "cycler-0.11.0.tar.gz", hash = "sha256:9c87405839a19696e837b3b818fed3f5f69f16f1eec1a1ad77e043dcea9c772f"},
]
docutils = [
    {file = "docutils-0.17.1-py2.py3-none-any.whl", hash = "sha256:cf316c8370a737a022b72b56874f6602acf974a37a9fba42ec2876387549fc61"},
    {file = "docutils-0.17.1.tar.gz", hash = "sha256:686577d2e4c32380bb50cbb22f575ed742d58168cee37e99117a854bcd88f125"},
]
fonttools = [
    {file = "fonttools-4.28.5-py3-none-any.whl", hash = "sha256:edf251d5d2cc0580d5f72de4621c338d8c66c5f61abb50cf486640f73c8194d5"},
    {file = "fonttools-4.28.5.zip", hash = "sha256:545c05d0f7903a863c2020e07b8f0a57517f2c40d940bded77076397872d14ca"},
]
future = [
    {file = "future-0.18.2.tar.gz", hash = "sha256:b1bead90b70cf6ec3f0710ae53a525360fa360d306a86583adc6bf83a4db537d"},
]
gym = [
    {file = "gym-0.17.3.tar.gz", hash = "sha256:96a7dd4e9cdb39e30c7a79e5773570fd9408f7fdb58c714c293cfbb314818eb6"},
]
idna = [
    {file = "idna-3.3-py3-none-any.whl", hash = "sha256:84d9dd047ffa80596e0f246e2eab0b391788b0503584e8945f2368256d2735ff"},
    {file = "idna-3.3.tar.gz", hash = "sha256:9d643ff0a55b762d5cdb124b8eaa99c66322e2157b69160bc32796e824360e6d"},
]
imagesize = [
    {file = "imagesize-1.3.0-py2.py3-none-any.whl", hash = "sha256:1db2f82529e53c3e929e8926a1fa9235aa82d0bd0c580359c67ec31b2fddaa8c"},
    {file = "imagesize-1.3.0.tar.gz", hash = "sha256:cd1750d452385ca327479d45b64d9c7729ecf0b3969a58148298c77092261f9d"},
]
importlib-metadata = [
    {file = "importlib_metadata-4.10.0-py3-none-any.whl", hash = "sha256:b7cf7d3fef75f1e4c80a96ca660efbd51473d7e8f39b5ab9210febc7809012a4"},
    {file = "importlib_metadata-4.10.0.tar.gz", hash = "sha256:92a8b58ce734b2a4494878e0ecf7d79ccd7a128b5fc6014c401e0b61f006f0f6"},
]
iniconfig = [
    {file = "iniconfig-1.1.1-py2.py3-none-any.whl", hash = "sha256:011e24c64b7f47f6ebd835bb12a743f2fbe9a26d4cecaa7f53bc4f35ee9da8b3"},
    {file = "iniconfig-1.1.1.tar.gz", hash = "sha256:bc3af051d7d14b2ee5ef9969666def0cd1a000e121eaea580d4a313df4b37f32"},
]
iniconfig = [
    {file = "iniconfig-1.1.1-py2.py3-none-any.whl", hash = "sha256:011e24c64b7f47f6ebd835bb12a743f2fbe9a26d4cecaa7f53bc4f35ee9da8b3"},
    {file = "iniconfig-1.1.1.tar.gz", hash = "sha256:bc3af051d7d14b2ee5ef9969666def0cd1a000e121eaea580d4a313df4b37f32"},
]
jeepney = [
    {file = "jeepney-0.7.1-py3-none-any.whl", hash = "sha256:1b5a0ea5c0e7b166b2f5895b91a08c14de8915afda4407fb5022a195224958ac"},
    {file = "jeepney-0.7.1.tar.gz", hash = "sha256:fa9e232dfa0c498bd0b8a3a73b8d8a31978304dcef0515adc859d4e096f96f4f"},
]
jinja2 = [
    {file = "Jinja2-3.0.3-py3-none-any.whl", hash = "sha256:077ce6014f7b40d03b47d1f1ca4b0fc8328a692bd284016f806ed0eaca390ad8"},
    {file = "Jinja2-3.0.3.tar.gz", hash = "sha256:611bb273cd68f3b993fabdc4064fc858c5b47a973cb5aa7999ec1ba405c87cd7"},
]
keyring = [
    {file = "keyring-23.4.0-py3-none-any.whl", hash = "sha256:3dc0f66062a4f8f6f2ce30d6a516e6e623e6c3c2e76864204ceaf64695408f07"},
    {file = "keyring-23.4.0.tar.gz", hash = "sha256:88f206024295e3c6fb16bb0a60fb4bb7ec1185629dc5a729f12aa7c236d01387"},
]
kiwisolver = [
    {file = "kiwisolver-1.3.2-cp310-cp310-macosx_10_9_universal2.whl", hash = "sha256:1d819553730d3c2724582124aee8a03c846ec4362ded1034c16fb3ef309264e6"},
    {file = "kiwisolver-1.3.2-cp310-cp310-macosx_10_9_x86_64.whl", hash = "sha256:8d93a1095f83e908fc253f2fb569c2711414c0bfd451cab580466465b235b470"},
    {file = "kiwisolver-1.3.2-cp310-cp310-macosx_11_0_arm64.whl", hash = "sha256:c4550a359c5157aaf8507e6820d98682872b9100ce7607f8aa070b4b8af6c298"},
    {file = "kiwisolver-1.3.2-cp310-cp310-manylinux_2_12_i686.manylinux2010_i686.whl", hash = "sha256:2210f28778c7d2ee13f3c2a20a3a22db889e75f4ec13a21072eabb5693801e84"},
    {file = "kiwisolver-1.3.2-cp310-cp310-manylinux_2_12_x86_64.manylinux2010_x86_64.whl", hash = "sha256:82f49c5a79d3839bc8f38cb5f4bfc87e15f04cbafa5fbd12fb32c941cb529cfb"},
    {file = "kiwisolver-1.3.2-cp310-cp310-manylinux_2_17_aarch64.manylinux2014_aarch64.whl", hash = "sha256:9661a04ca3c950a8ac8c47f53cbc0b530bce1b52f516a1e87b7736fec24bfff0"},
    {file = "kiwisolver-1.3.2-cp310-cp310-manylinux_2_17_ppc64le.manylinux2014_ppc64le.whl", hash = "sha256:2ddb500a2808c100e72c075cbb00bf32e62763c82b6a882d403f01a119e3f402"},
    {file = "kiwisolver-1.3.2-cp310-cp310-manylinux_2_17_s390x.manylinux2014_s390x.whl", hash = "sha256:72be6ebb4e92520b9726d7146bc9c9b277513a57a38efcf66db0620aec0097e0"},
    {file = "kiwisolver-1.3.2-cp310-cp310-win32.whl", hash = "sha256:83d2c9db5dfc537d0171e32de160461230eb14663299b7e6d18ca6dca21e4977"},
    {file = "kiwisolver-1.3.2-cp310-cp310-win_amd64.whl", hash = "sha256:cba430db673c29376135e695c6e2501c44c256a81495da849e85d1793ee975ad"},
    {file = "kiwisolver-1.3.2-cp37-cp37m-macosx_10_9_x86_64.whl", hash = "sha256:4116ba9a58109ed5e4cb315bdcbff9838f3159d099ba5259c7c7fb77f8537492"},
    {file = "kiwisolver-1.3.2-cp37-cp37m-manylinux_2_17_aarch64.manylinux2014_aarch64.whl", hash = "sha256:19554bd8d54cf41139f376753af1a644b63c9ca93f8f72009d50a2080f870f77"},
    {file = "kiwisolver-1.3.2-cp37-cp37m-manylinux_2_17_ppc64le.manylinux2014_ppc64le.whl", hash = "sha256:a7a4cf5bbdc861987a7745aed7a536c6405256853c94abc9f3287c3fa401b174"},
    {file = "kiwisolver-1.3.2-cp37-cp37m-manylinux_2_17_s390x.manylinux2014_s390x.whl", hash = "sha256:0007840186bacfaa0aba4466d5890334ea5938e0bb7e28078a0eb0e63b5b59d5"},
    {file = "kiwisolver-1.3.2-cp37-cp37m-manylinux_2_5_i686.manylinux1_i686.whl", hash = "sha256:ec2eba188c1906b05b9b49ae55aae4efd8150c61ba450e6721f64620c50b59eb"},
    {file = "kiwisolver-1.3.2-cp37-cp37m-manylinux_2_5_x86_64.manylinux1_x86_64.whl", hash = "sha256:3dbb3cea20b4af4f49f84cffaf45dd5f88e8594d18568e0225e6ad9dec0e7967"},
    {file = "kiwisolver-1.3.2-cp37-cp37m-win32.whl", hash = "sha256:5326ddfacbe51abf9469fe668944bc2e399181a2158cb5d45e1d40856b2a0589"},
    {file = "kiwisolver-1.3.2-cp37-cp37m-win_amd64.whl", hash = "sha256:c6572c2dab23c86a14e82c245473d45b4c515314f1f859e92608dcafbd2f19b8"},
    {file = "kiwisolver-1.3.2-cp38-cp38-macosx_10_9_universal2.whl", hash = "sha256:b5074fb09429f2b7bc82b6fb4be8645dcbac14e592128beeff5461dcde0af09f"},
    {file = "kiwisolver-1.3.2-cp38-cp38-macosx_10_9_x86_64.whl", hash = "sha256:22521219ca739654a296eea6d4367703558fba16f98688bd8ce65abff36eaa84"},
    {file = "kiwisolver-1.3.2-cp38-cp38-macosx_11_0_arm64.whl", hash = "sha256:c358721aebd40c243894298f685a19eb0491a5c3e0b923b9f887ef1193ddf829"},
    {file = "kiwisolver-1.3.2-cp38-cp38-manylinux_2_17_aarch64.manylinux2014_aarch64.whl", hash = "sha256:7ba5a1041480c6e0a8b11a9544d53562abc2d19220bfa14133e0cdd9967e97af"},
    {file = "kiwisolver-1.3.2-cp38-cp38-manylinux_2_17_ppc64le.manylinux2014_ppc64le.whl", hash = "sha256:44e6adf67577dbdfa2d9f06db9fbc5639afefdb5bf2b4dfec25c3a7fbc619536"},
    {file = "kiwisolver-1.3.2-cp38-cp38-manylinux_2_17_s390x.manylinux2014_s390x.whl", hash = "sha256:1d45d1c74f88b9f41062716c727f78f2a59a5476ecbe74956fafb423c5c87a76"},
    {file = "kiwisolver-1.3.2-cp38-cp38-manylinux_2_5_i686.manylinux1_i686.whl", hash = "sha256:70adc3658138bc77a36ce769f5f183169bc0a2906a4f61f09673f7181255ac9b"},
    {file = "kiwisolver-1.3.2-cp38-cp38-manylinux_2_5_x86_64.manylinux1_x86_64.whl", hash = "sha256:b6a5431940f28b6de123de42f0eb47b84a073ee3c3345dc109ad550a3307dd28"},
    {file = "kiwisolver-1.3.2-cp38-cp38-win32.whl", hash = "sha256:ee040a7de8d295dbd261ef2d6d3192f13e2b08ec4a954de34a6fb8ff6422e24c"},
    {file = "kiwisolver-1.3.2-cp38-cp38-win_amd64.whl", hash = "sha256:8dc3d842fa41a33fe83d9f5c66c0cc1f28756530cd89944b63b072281e852031"},
    {file = "kiwisolver-1.3.2-cp39-cp39-macosx_10_9_universal2.whl", hash = "sha256:a498bcd005e8a3fedd0022bb30ee0ad92728154a8798b703f394484452550507"},
    {file = "kiwisolver-1.3.2-cp39-cp39-macosx_10_9_x86_64.whl", hash = "sha256:80efd202108c3a4150e042b269f7c78643420cc232a0a771743bb96b742f838f"},
    {file = "kiwisolver-1.3.2-cp39-cp39-macosx_11_0_arm64.whl", hash = "sha256:f8eb7b6716f5b50e9c06207a14172cf2de201e41912ebe732846c02c830455b9"},
    {file = "kiwisolver-1.3.2-cp39-cp39-manylinux_2_12_i686.manylinux2010_i686.whl", hash = "sha256:f441422bb313ab25de7b3dbfd388e790eceb76ce01a18199ec4944b369017009"},
    {file = "kiwisolver-1.3.2-cp39-cp39-manylinux_2_12_x86_64.manylinux2010_x86_64.whl", hash = "sha256:30fa008c172355c7768159983a7270cb23838c4d7db73d6c0f6b60dde0d432c6"},
    {file = "kiwisolver-1.3.2-cp39-cp39-manylinux_2_17_aarch64.manylinux2014_aarch64.whl", hash = "sha256:2f8f6c8f4f1cff93ca5058d6ec5f0efda922ecb3f4c5fb76181f327decff98b8"},
    {file = "kiwisolver-1.3.2-cp39-cp39-manylinux_2_17_ppc64le.manylinux2014_ppc64le.whl", hash = "sha256:ba677bcaff9429fd1bf01648ad0901cea56c0d068df383d5f5856d88221fe75b"},
    {file = "kiwisolver-1.3.2-cp39-cp39-manylinux_2_17_s390x.manylinux2014_s390x.whl", hash = "sha256:7843b1624d6ccca403a610d1277f7c28ad184c5aa88a1750c1a999754e65b439"},
    {file = "kiwisolver-1.3.2-cp39-cp39-win32.whl", hash = "sha256:e6f5eb2f53fac7d408a45fbcdeda7224b1cfff64919d0f95473420a931347ae9"},
    {file = "kiwisolver-1.3.2-cp39-cp39-win_amd64.whl", hash = "sha256:eedd3b59190885d1ebdf6c5e0ca56828beb1949b4dfe6e5d0256a461429ac386"},
    {file = "kiwisolver-1.3.2-pp37-pypy37_pp73-macosx_10_9_x86_64.whl", hash = "sha256:dedc71c8eb9c5096037766390172c34fb86ef048b8e8958b4e484b9e505d66bc"},
    {file = "kiwisolver-1.3.2-pp37-pypy37_pp73-manylinux_2_12_i686.manylinux2010_i686.whl", hash = "sha256:bf7eb45d14fc036514c09554bf983f2a72323254912ed0c3c8e697b62c4c158f"},
    {file = "kiwisolver-1.3.2-pp37-pypy37_pp73-manylinux_2_12_x86_64.manylinux2010_x86_64.whl", hash = "sha256:2b65bd35f3e06a47b5c30ea99e0c2b88f72c6476eedaf8cfbc8e66adb5479dcf"},
    {file = "kiwisolver-1.3.2-pp37-pypy37_pp73-manylinux_2_17_aarch64.manylinux2014_aarch64.whl", hash = "sha256:25405f88a37c5f5bcba01c6e350086d65e7465fd1caaf986333d2a045045a223"},
    {file = "kiwisolver-1.3.2-pp37-pypy37_pp73-win_amd64.whl", hash = "sha256:bcadb05c3d4794eb9eee1dddf1c24215c92fb7b55a80beae7a60530a91060560"},
    {file = "kiwisolver-1.3.2.tar.gz", hash = "sha256:fc4453705b81d03568d5b808ad8f09c77c47534f6ac2e72e733f9ca4714aa75c"},
]
markupsafe = [
    {file = "MarkupSafe-2.0.1-cp310-cp310-macosx_10_9_universal2.whl", hash = "sha256:d8446c54dc28c01e5a2dbac5a25f071f6653e6e40f3a8818e8b45d790fe6ef53"},
    {file = "MarkupSafe-2.0.1-cp310-cp310-macosx_10_9_x86_64.whl", hash = "sha256:36bc903cbb393720fad60fc28c10de6acf10dc6cc883f3e24ee4012371399a38"},
    {file = "MarkupSafe-2.0.1-cp310-cp310-manylinux_2_17_aarch64.manylinux2014_aarch64.whl", hash = "sha256:2d7d807855b419fc2ed3e631034685db6079889a1f01d5d9dac950f764da3dad"},
    {file = "MarkupSafe-2.0.1-cp310-cp310-manylinux_2_5_i686.manylinux1_i686.manylinux_2_12_i686.manylinux2010_i686.whl", hash = "sha256:add36cb2dbb8b736611303cd3bfcee00afd96471b09cda130da3581cbdc56a6d"},
    {file = "MarkupSafe-2.0.1-cp310-cp310-manylinux_2_5_x86_64.manylinux1_x86_64.manylinux_2_12_x86_64.manylinux2010_x86_64.whl", hash = "sha256:168cd0a3642de83558a5153c8bd34f175a9a6e7f6dc6384b9655d2697312a646"},
    {file = "MarkupSafe-2.0.1-cp310-cp310-musllinux_1_1_aarch64.whl", hash = "sha256:4dc8f9fb58f7364b63fd9f85013b780ef83c11857ae79f2feda41e270468dd9b"},
    {file = "MarkupSafe-2.0.1-cp310-cp310-musllinux_1_1_i686.whl", hash = "sha256:20dca64a3ef2d6e4d5d615a3fd418ad3bde77a47ec8a23d984a12b5b4c74491a"},
    {file = "MarkupSafe-2.0.1-cp310-cp310-musllinux_1_1_x86_64.whl", hash = "sha256:cdfba22ea2f0029c9261a4bd07e830a8da012291fbe44dc794e488b6c9bb353a"},
    {file = "MarkupSafe-2.0.1-cp310-cp310-win32.whl", hash = "sha256:99df47edb6bda1249d3e80fdabb1dab8c08ef3975f69aed437cb69d0a5de1e28"},
    {file = "MarkupSafe-2.0.1-cp310-cp310-win_amd64.whl", hash = "sha256:e0f138900af21926a02425cf736db95be9f4af72ba1bb21453432a07f6082134"},
    {file = "MarkupSafe-2.0.1-cp36-cp36m-macosx_10_9_x86_64.whl", hash = "sha256:f9081981fe268bd86831e5c75f7de206ef275defcb82bc70740ae6dc507aee51"},
    {file = "MarkupSafe-2.0.1-cp36-cp36m-manylinux1_i686.whl", hash = "sha256:0955295dd5eec6cb6cc2fe1698f4c6d84af2e92de33fbcac4111913cd100a6ff"},
    {file = "MarkupSafe-2.0.1-cp36-cp36m-manylinux1_x86_64.whl", hash = "sha256:0446679737af14f45767963a1a9ef7620189912317d095f2d9ffa183a4d25d2b"},
    {file = "MarkupSafe-2.0.1-cp36-cp36m-manylinux2010_i686.whl", hash = "sha256:f826e31d18b516f653fe296d967d700fddad5901ae07c622bb3705955e1faa94"},
    {file = "MarkupSafe-2.0.1-cp36-cp36m-manylinux2010_x86_64.whl", hash = "sha256:fa130dd50c57d53368c9d59395cb5526eda596d3ffe36666cd81a44d56e48872"},
    {file = "MarkupSafe-2.0.1-cp36-cp36m-manylinux2014_aarch64.whl", hash = "sha256:905fec760bd2fa1388bb5b489ee8ee5f7291d692638ea5f67982d968366bef9f"},
    {file = "MarkupSafe-2.0.1-cp36-cp36m-manylinux_2_17_aarch64.manylinux2014_aarch64.whl", hash = "sha256:bf5d821ffabf0ef3533c39c518f3357b171a1651c1ff6827325e4489b0e46c3c"},
    {file = "MarkupSafe-2.0.1-cp36-cp36m-manylinux_2_5_i686.manylinux1_i686.manylinux_2_12_i686.manylinux2010_i686.whl", hash = "sha256:0d4b31cc67ab36e3392bbf3862cfbadac3db12bdd8b02a2731f509ed5b829724"},
    {file = "MarkupSafe-2.0.1-cp36-cp36m-manylinux_2_5_x86_64.manylinux1_x86_64.manylinux_2_12_x86_64.manylinux2010_x86_64.whl", hash = "sha256:baa1a4e8f868845af802979fcdbf0bb11f94f1cb7ced4c4b8a351bb60d108145"},
    {file = "MarkupSafe-2.0.1-cp36-cp36m-musllinux_1_1_aarch64.whl", hash = "sha256:deb993cacb280823246a026e3b2d81c493c53de6acfd5e6bfe31ab3402bb37dd"},
    {file = "MarkupSafe-2.0.1-cp36-cp36m-musllinux_1_1_i686.whl", hash = "sha256:63f3268ba69ace99cab4e3e3b5840b03340efed0948ab8f78d2fd87ee5442a4f"},
    {file = "MarkupSafe-2.0.1-cp36-cp36m-musllinux_1_1_x86_64.whl", hash = "sha256:8d206346619592c6200148b01a2142798c989edcb9c896f9ac9722a99d4e77e6"},
    {file = "MarkupSafe-2.0.1-cp36-cp36m-win32.whl", hash = "sha256:6c4ca60fa24e85fe25b912b01e62cb969d69a23a5d5867682dd3e80b5b02581d"},
    {file = "MarkupSafe-2.0.1-cp36-cp36m-win_amd64.whl", hash = "sha256:b2f4bf27480f5e5e8ce285a8c8fd176c0b03e93dcc6646477d4630e83440c6a9"},
    {file = "MarkupSafe-2.0.1-cp37-cp37m-macosx_10_9_x86_64.whl", hash = "sha256:0717a7390a68be14b8c793ba258e075c6f4ca819f15edfc2a3a027c823718567"},
    {file = "MarkupSafe-2.0.1-cp37-cp37m-manylinux1_i686.whl", hash = "sha256:6557b31b5e2c9ddf0de32a691f2312a32f77cd7681d8af66c2692efdbef84c18"},
    {file = "MarkupSafe-2.0.1-cp37-cp37m-manylinux1_x86_64.whl", hash = "sha256:49e3ceeabbfb9d66c3aef5af3a60cc43b85c33df25ce03d0031a608b0a8b2e3f"},
    {file = "MarkupSafe-2.0.1-cp37-cp37m-manylinux2010_i686.whl", hash = "sha256:d7f9850398e85aba693bb640262d3611788b1f29a79f0c93c565694658f4071f"},
    {file = "MarkupSafe-2.0.1-cp37-cp37m-manylinux2010_x86_64.whl", hash = "sha256:6a7fae0dd14cf60ad5ff42baa2e95727c3d81ded453457771d02b7d2b3f9c0c2"},
    {file = "MarkupSafe-2.0.1-cp37-cp37m-manylinux2014_aarch64.whl", hash = "sha256:b7f2d075102dc8c794cbde1947378051c4e5180d52d276987b8d28a3bd58c17d"},
    {file = "MarkupSafe-2.0.1-cp37-cp37m-manylinux_2_17_aarch64.manylinux2014_aarch64.whl", hash = "sha256:e9936f0b261d4df76ad22f8fee3ae83b60d7c3e871292cd42f40b81b70afae85"},
    {file = "MarkupSafe-2.0.1-cp37-cp37m-manylinux_2_5_i686.manylinux1_i686.manylinux_2_12_i686.manylinux2010_i686.whl", hash = "sha256:2a7d351cbd8cfeb19ca00de495e224dea7e7d919659c2841bbb7f420ad03e2d6"},
    {file = "MarkupSafe-2.0.1-cp37-cp37m-manylinux_2_5_x86_64.manylinux1_x86_64.manylinux_2_12_x86_64.manylinux2010_x86_64.whl", hash = "sha256:60bf42e36abfaf9aff1f50f52644b336d4f0a3fd6d8a60ca0d054ac9f713a864"},
    {file = "MarkupSafe-2.0.1-cp37-cp37m-musllinux_1_1_aarch64.whl", hash = "sha256:d6c7ebd4e944c85e2c3421e612a7057a2f48d478d79e61800d81468a8d842207"},
    {file = "MarkupSafe-2.0.1-cp37-cp37m-musllinux_1_1_i686.whl", hash = "sha256:f0567c4dc99f264f49fe27da5f735f414c4e7e7dd850cfd8e69f0862d7c74ea9"},
    {file = "MarkupSafe-2.0.1-cp37-cp37m-musllinux_1_1_x86_64.whl", hash = "sha256:89c687013cb1cd489a0f0ac24febe8c7a666e6e221b783e53ac50ebf68e45d86"},
    {file = "MarkupSafe-2.0.1-cp37-cp37m-win32.whl", hash = "sha256:a30e67a65b53ea0a5e62fe23682cfe22712e01f453b95233b25502f7c61cb415"},
    {file = "MarkupSafe-2.0.1-cp37-cp37m-win_amd64.whl", hash = "sha256:611d1ad9a4288cf3e3c16014564df047fe08410e628f89805e475368bd304914"},
    {file = "MarkupSafe-2.0.1-cp38-cp38-macosx_10_9_universal2.whl", hash = "sha256:5bb28c636d87e840583ee3adeb78172efc47c8b26127267f54a9c0ec251d41a9"},
    {file = "MarkupSafe-2.0.1-cp38-cp38-macosx_10_9_x86_64.whl", hash = "sha256:be98f628055368795d818ebf93da628541e10b75b41c559fdf36d104c5787066"},
    {file = "MarkupSafe-2.0.1-cp38-cp38-manylinux1_i686.whl", hash = "sha256:1d609f577dc6e1aa17d746f8bd3c31aa4d258f4070d61b2aa5c4166c1539de35"},
    {file = "MarkupSafe-2.0.1-cp38-cp38-manylinux1_x86_64.whl", hash = "sha256:7d91275b0245b1da4d4cfa07e0faedd5b0812efc15b702576d103293e252af1b"},
    {file = "MarkupSafe-2.0.1-cp38-cp38-manylinux2010_i686.whl", hash = "sha256:01a9b8ea66f1658938f65b93a85ebe8bc016e6769611be228d797c9d998dd298"},
    {file = "MarkupSafe-2.0.1-cp38-cp38-manylinux2010_x86_64.whl", hash = "sha256:47ab1e7b91c098ab893b828deafa1203de86d0bc6ab587b160f78fe6c4011f75"},
    {file = "MarkupSafe-2.0.1-cp38-cp38-manylinux2014_aarch64.whl", hash = "sha256:97383d78eb34da7e1fa37dd273c20ad4320929af65d156e35a5e2d89566d9dfb"},
    {file = "MarkupSafe-2.0.1-cp38-cp38-manylinux_2_17_aarch64.manylinux2014_aarch64.whl", hash = "sha256:6fcf051089389abe060c9cd7caa212c707e58153afa2c649f00346ce6d260f1b"},
    {file = "MarkupSafe-2.0.1-cp38-cp38-manylinux_2_5_i686.manylinux1_i686.manylinux_2_12_i686.manylinux2010_i686.whl", hash = "sha256:5855f8438a7d1d458206a2466bf82b0f104a3724bf96a1c781ab731e4201731a"},
    {file = "MarkupSafe-2.0.1-cp38-cp38-manylinux_2_5_x86_64.manylinux1_x86_64.manylinux_2_12_x86_64.manylinux2010_x86_64.whl", hash = "sha256:3dd007d54ee88b46be476e293f48c85048603f5f516008bee124ddd891398ed6"},
    {file = "MarkupSafe-2.0.1-cp38-cp38-musllinux_1_1_aarch64.whl", hash = "sha256:aca6377c0cb8a8253e493c6b451565ac77e98c2951c45f913e0b52facdcff83f"},
    {file = "MarkupSafe-2.0.1-cp38-cp38-musllinux_1_1_i686.whl", hash = "sha256:04635854b943835a6ea959e948d19dcd311762c5c0c6e1f0e16ee57022669194"},
    {file = "MarkupSafe-2.0.1-cp38-cp38-musllinux_1_1_x86_64.whl", hash = "sha256:6300b8454aa6930a24b9618fbb54b5a68135092bc666f7b06901f897fa5c2fee"},
    {file = "MarkupSafe-2.0.1-cp38-cp38-win32.whl", hash = "sha256:023cb26ec21ece8dc3907c0e8320058b2e0cb3c55cf9564da612bc325bed5e64"},
    {file = "MarkupSafe-2.0.1-cp38-cp38-win_amd64.whl", hash = "sha256:984d76483eb32f1bcb536dc27e4ad56bba4baa70be32fa87152832cdd9db0833"},
    {file = "MarkupSafe-2.0.1-cp39-cp39-macosx_10_9_universal2.whl", hash = "sha256:2ef54abee730b502252bcdf31b10dacb0a416229b72c18b19e24a4509f273d26"},
    {file = "MarkupSafe-2.0.1-cp39-cp39-macosx_10_9_x86_64.whl", hash = "sha256:3c112550557578c26af18a1ccc9e090bfe03832ae994343cfdacd287db6a6ae7"},
    {file = "MarkupSafe-2.0.1-cp39-cp39-manylinux1_i686.whl", hash = "sha256:53edb4da6925ad13c07b6d26c2a852bd81e364f95301c66e930ab2aef5b5ddd8"},
    {file = "MarkupSafe-2.0.1-cp39-cp39-manylinux1_x86_64.whl", hash = "sha256:f5653a225f31e113b152e56f154ccbe59eeb1c7487b39b9d9f9cdb58e6c79dc5"},
    {file = "MarkupSafe-2.0.1-cp39-cp39-manylinux2010_i686.whl", hash = "sha256:4efca8f86c54b22348a5467704e3fec767b2db12fc39c6d963168ab1d3fc9135"},
    {file = "MarkupSafe-2.0.1-cp39-cp39-manylinux2010_x86_64.whl", hash = "sha256:ab3ef638ace319fa26553db0624c4699e31a28bb2a835c5faca8f8acf6a5a902"},
    {file = "MarkupSafe-2.0.1-cp39-cp39-manylinux2014_aarch64.whl", hash = "sha256:f8ba0e8349a38d3001fae7eadded3f6606f0da5d748ee53cc1dab1d6527b9509"},
    {file = "MarkupSafe-2.0.1-cp39-cp39-manylinux_2_17_aarch64.manylinux2014_aarch64.whl", hash = "sha256:c47adbc92fc1bb2b3274c4b3a43ae0e4573d9fbff4f54cd484555edbf030baf1"},
    {file = "MarkupSafe-2.0.1-cp39-cp39-manylinux_2_5_i686.manylinux1_i686.manylinux_2_12_i686.manylinux2010_i686.whl", hash = "sha256:37205cac2a79194e3750b0af2a5720d95f786a55ce7df90c3af697bfa100eaac"},
    {file = "MarkupSafe-2.0.1-cp39-cp39-manylinux_2_5_x86_64.manylinux1_x86_64.manylinux_2_12_x86_64.manylinux2010_x86_64.whl", hash = "sha256:1f2ade76b9903f39aa442b4aadd2177decb66525062db244b35d71d0ee8599b6"},
    {file = "MarkupSafe-2.0.1-cp39-cp39-musllinux_1_1_aarch64.whl", hash = "sha256:4296f2b1ce8c86a6aea78613c34bb1a672ea0e3de9c6ba08a960efe0b0a09047"},
    {file = "MarkupSafe-2.0.1-cp39-cp39-musllinux_1_1_i686.whl", hash = "sha256:9f02365d4e99430a12647f09b6cc8bab61a6564363f313126f775eb4f6ef798e"},
    {file = "MarkupSafe-2.0.1-cp39-cp39-musllinux_1_1_x86_64.whl", hash = "sha256:5b6d930f030f8ed98e3e6c98ffa0652bdb82601e7a016ec2ab5d7ff23baa78d1"},
    {file = "MarkupSafe-2.0.1-cp39-cp39-win32.whl", hash = "sha256:10f82115e21dc0dfec9ab5c0223652f7197feb168c940f3ef61563fc2d6beb74"},
    {file = "MarkupSafe-2.0.1-cp39-cp39-win_amd64.whl", hash = "sha256:693ce3f9e70a6cf7d2fb9e6c9d8b204b6b39897a2c4a1aa65728d5ac97dcc1d8"},
    {file = "MarkupSafe-2.0.1.tar.gz", hash = "sha256:594c67807fb16238b30c44bdf74f36c02cdf22d1c8cda91ef8a0ed8dabf5620a"},
]
matplotlib = [
    {file = "matplotlib-3.5.1-cp310-cp310-macosx_10_9_universal2.whl", hash = "sha256:456cc8334f6d1124e8ff856b42d2cc1c84335375a16448189999496549f7182b"},
    {file = "matplotlib-3.5.1-cp310-cp310-macosx_10_9_x86_64.whl", hash = "sha256:8a77906dc2ef9b67407cec0bdbf08e3971141e535db888974a915be5e1e3efc6"},
    {file = "matplotlib-3.5.1-cp310-cp310-macosx_11_0_arm64.whl", hash = "sha256:8e70ae6475cfd0fad3816dcbf6cac536dc6f100f7474be58d59fa306e6e768a4"},
    {file = "matplotlib-3.5.1-cp310-cp310-manylinux_2_17_aarch64.manylinux2014_aarch64.whl", hash = "sha256:53273c5487d1c19c3bc03b9eb82adaf8456f243b97ed79d09dded747abaf1235"},
    {file = "matplotlib-3.5.1-cp310-cp310-manylinux_2_17_i686.manylinux2014_i686.whl", hash = "sha256:e3b6f3fd0d8ca37861c31e9a7cab71a0ef14c639b4c95654ea1dd153158bf0df"},
    {file = "matplotlib-3.5.1-cp310-cp310-manylinux_2_17_x86_64.manylinux2014_x86_64.whl", hash = "sha256:e8c87cdaf06fd7b2477f68909838ff4176f105064a72ca9d24d3f2a29f73d393"},
    {file = "matplotlib-3.5.1-cp310-cp310-win32.whl", hash = "sha256:e2f28a07b4f82abb40267864ad7b3a4ed76f1b1663e81c7efc84a9b9248f672f"},
    {file = "matplotlib-3.5.1-cp310-cp310-win_amd64.whl", hash = "sha256:d70a32ee1f8b55eed3fd4e892f0286df8cccc7e0475c11d33b5d0a148f5c7599"},
    {file = "matplotlib-3.5.1-cp37-cp37m-macosx_10_9_x86_64.whl", hash = "sha256:68fa30cec89b6139dc559ed6ef226c53fd80396da1919a1b5ef672c911aaa767"},
    {file = "matplotlib-3.5.1-cp37-cp37m-manylinux_2_17_aarch64.manylinux2014_aarch64.whl", hash = "sha256:2e3484d8455af3fdb0424eae1789af61f6a79da0c80079125112fd5c1b604218"},
    {file = "matplotlib-3.5.1-cp37-cp37m-manylinux_2_5_i686.manylinux1_i686.whl", hash = "sha256:e293b16cf303fe82995e41700d172a58a15efc5331125d08246b520843ef21ee"},
    {file = "matplotlib-3.5.1-cp37-cp37m-manylinux_2_5_x86_64.manylinux1_x86_64.whl", hash = "sha256:e3520a274a0e054e919f5b3279ee5dbccf5311833819ccf3399dab7c83e90a25"},
    {file = "matplotlib-3.5.1-cp37-cp37m-win32.whl", hash = "sha256:2252bfac85cec7af4a67e494bfccf9080bcba8a0299701eab075f48847cca907"},
    {file = "matplotlib-3.5.1-cp37-cp37m-win_amd64.whl", hash = "sha256:abf67e05a1b7f86583f6ebd01f69b693b9c535276f4e943292e444855870a1b8"},
    {file = "matplotlib-3.5.1-cp38-cp38-macosx_10_9_universal2.whl", hash = "sha256:6c094e4bfecd2fa7f9adffd03d8abceed7157c928c2976899de282f3600f0a3d"},
    {file = "matplotlib-3.5.1-cp38-cp38-macosx_10_9_x86_64.whl", hash = "sha256:506b210cc6e66a0d1c2bb765d055f4f6bc2745070fb1129203b67e85bbfa5c18"},
    {file = "matplotlib-3.5.1-cp38-cp38-macosx_11_0_arm64.whl", hash = "sha256:b04fc29bcef04d4e2d626af28d9d892be6aba94856cb46ed52bcb219ceac8943"},
    {file = "matplotlib-3.5.1-cp38-cp38-manylinux_2_17_aarch64.manylinux2014_aarch64.whl", hash = "sha256:577ed20ec9a18d6bdedb4616f5e9e957b4c08563a9f985563a31fd5b10564d2a"},
    {file = "matplotlib-3.5.1-cp38-cp38-manylinux_2_5_i686.manylinux1_i686.whl", hash = "sha256:e486f60db0cd1c8d68464d9484fd2a94011c1ac8593d765d0211f9daba2bd535"},
    {file = "matplotlib-3.5.1-cp38-cp38-manylinux_2_5_x86_64.manylinux1_x86_64.whl", hash = "sha256:b71f3a7ca935fc759f2aed7cec06cfe10bc3100fadb5dbd9c435b04e557971e1"},
    {file = "matplotlib-3.5.1-cp38-cp38-win32.whl", hash = "sha256:d24e5bb8028541ce25e59390122f5e48c8506b7e35587e5135efcb6471b4ac6c"},
    {file = "matplotlib-3.5.1-cp38-cp38-win_amd64.whl", hash = "sha256:778d398c4866d8e36ee3bf833779c940b5f57192fa0a549b3ad67bc4c822771b"},
    {file = "matplotlib-3.5.1-cp39-cp39-macosx_10_9_universal2.whl", hash = "sha256:bb1c613908f11bac270bc7494d68b1ef6e7c224b7a4204d5dacf3522a41e2bc3"},
    {file = "matplotlib-3.5.1-cp39-cp39-macosx_10_9_x86_64.whl", hash = "sha256:edf5e4e1d5fb22c18820e8586fb867455de3b109c309cb4fce3aaed85d9468d1"},
    {file = "matplotlib-3.5.1-cp39-cp39-macosx_11_0_arm64.whl", hash = "sha256:40e0d7df05e8efe60397c69b467fc8f87a2affeb4d562fe92b72ff8937a2b511"},
    {file = "matplotlib-3.5.1-cp39-cp39-manylinux_2_17_aarch64.manylinux2014_aarch64.whl", hash = "sha256:7a350ca685d9f594123f652ba796ee37219bf72c8e0fc4b471473d87121d6d34"},
    {file = "matplotlib-3.5.1-cp39-cp39-manylinux_2_5_i686.manylinux1_i686.whl", hash = "sha256:3e66497cd990b1a130e21919b004da2f1dc112132c01ac78011a90a0f9229778"},
    {file = "matplotlib-3.5.1-cp39-cp39-manylinux_2_5_x86_64.manylinux1_x86_64.whl", hash = "sha256:87900c67c0f1728e6db17c6809ec05c025c6624dcf96a8020326ea15378fe8e7"},
    {file = "matplotlib-3.5.1-cp39-cp39-win32.whl", hash = "sha256:b8a4fb2a0c5afbe9604f8a91d7d0f27b1832c3e0b5e365f95a13015822b4cd65"},
    {file = "matplotlib-3.5.1-cp39-cp39-win_amd64.whl", hash = "sha256:fe8d40c434a8e2c68d64c6d6a04e77f21791a93ff6afe0dce169597c110d3079"},
    {file = "matplotlib-3.5.1-pp37-pypy37_pp73-macosx_10_9_x86_64.whl", hash = "sha256:34a1fc29f8f96e78ec57a5eff5e8d8b53d3298c3be6df61e7aa9efba26929522"},
    {file = "matplotlib-3.5.1-pp37-pypy37_pp73-manylinux_2_12_i686.manylinux2010_i686.whl", hash = "sha256:b19a761b948e939a9e20173aaae76070025f0024fc8f7ba08bef22a5c8573afc"},
    {file = "matplotlib-3.5.1-pp37-pypy37_pp73-manylinux_2_12_x86_64.manylinux2010_x86_64.whl", hash = "sha256:6803299cbf4665eca14428d9e886de62e24f4223ac31ab9c5d6d5339a39782c7"},
    {file = "matplotlib-3.5.1-pp37-pypy37_pp73-win_amd64.whl", hash = "sha256:14334b9902ec776461c4b8c6516e26b450f7ebe0b3ef8703bf5cdfbbaecf774a"},
    {file = "matplotlib-3.5.1.tar.gz", hash = "sha256:b2e9810e09c3a47b73ce9cab5a72243a1258f61e7900969097a817232246ce1c"},
]
mypy-extensions = [
    {file = "mypy_extensions-0.4.3-py2.py3-none-any.whl", hash = "sha256:090fedd75945a69ae91ce1303b5824f428daf5a028d2f6ab8a299250a846f15d"},
    {file = "mypy_extensions-0.4.3.tar.gz", hash = "sha256:2d82818f5bb3e369420cb3c4060a7970edba416647068eb4c5343488a6c604a8"},
]
numpy = [
    {file = "numpy-1.21.5-cp310-cp310-macosx_10_9_universal2.whl", hash = "sha256:301e408a052fdcda5cdcf03021ebafc3c6ea093021bf9d1aa47c54d48bdad166"},
    {file = "numpy-1.21.5-cp310-cp310-macosx_10_9_x86_64.whl", hash = "sha256:a7e8f6216f180f3fd4efb73de5d1eaefb5f5a1ee5b645c67333033e39440e63a"},
    {file = "numpy-1.21.5-cp310-cp310-macosx_11_0_arm64.whl", hash = "sha256:fc7a7d7b0ed72589fd8b8486b9b42a564f10b8762be8bd4d9df94b807af4a089"},
    {file = "numpy-1.21.5-cp310-cp310-manylinux_2_17_aarch64.manylinux2014_aarch64.whl", hash = "sha256:58ca1d7c8aef6e996112d0ce873ac9dfa1eaf4a1196b4ff7ff73880a09923ba7"},
    {file = "numpy-1.21.5-cp310-cp310-manylinux_2_17_x86_64.manylinux2014_x86_64.whl", hash = "sha256:dc4b2fb01f1b4ddbe2453468ea0719f4dbb1f5caa712c8b21bb3dd1480cd30d9"},
    {file = "numpy-1.21.5-cp310-cp310-win_amd64.whl", hash = "sha256:cc1b30205d138d1005adb52087ff45708febbef0e420386f58664f984ef56954"},
    {file = "numpy-1.21.5-cp37-cp37m-macosx_10_9_x86_64.whl", hash = "sha256:08de8472d9f7571f9d51b27b75e827f5296295fa78817032e84464be8bb905bc"},
    {file = "numpy-1.21.5-cp37-cp37m-manylinux_2_12_i686.manylinux2010_i686.whl", hash = "sha256:4fe6a006557b87b352c04596a6e3f12a57d6e5f401d804947bd3188e6b0e0e76"},
    {file = "numpy-1.21.5-cp37-cp37m-manylinux_2_12_x86_64.manylinux2010_x86_64.whl", hash = "sha256:3d893b0871322eaa2f8c7072cdb552d8e2b27645b7875a70833c31e9274d4611"},
    {file = "numpy-1.21.5-cp37-cp37m-manylinux_2_17_aarch64.manylinux2014_aarch64.whl", hash = "sha256:341dddcfe3b7b6427a28a27baa59af5ad51baa59bfec3264f1ab287aa3b30b13"},
    {file = "numpy-1.21.5-cp37-cp37m-win32.whl", hash = "sha256:ca9c23848292c6fe0a19d212790e62f398fd9609aaa838859be8459bfbe558aa"},
    {file = "numpy-1.21.5-cp37-cp37m-win_amd64.whl", hash = "sha256:025b497014bc33fc23897859350f284323f32a2fff7654697f5a5fc2a19e9939"},
    {file = "numpy-1.21.5-cp38-cp38-macosx_10_9_universal2.whl", hash = "sha256:3a5098df115340fb17fc93867317a947e1dcd978c3888c5ddb118366095851f8"},
    {file = "numpy-1.21.5-cp38-cp38-macosx_10_9_x86_64.whl", hash = "sha256:311283acf880cfcc20369201bd75da907909afc4666966c7895cbed6f9d2c640"},
    {file = "numpy-1.21.5-cp38-cp38-macosx_11_0_arm64.whl", hash = "sha256:b545ebadaa2b878c8630e5bcdb97fc4096e779f335fc0f943547c1c91540c815"},
    {file = "numpy-1.21.5-cp38-cp38-manylinux_2_12_i686.manylinux2010_i686.whl", hash = "sha256:c5562bcc1a9b61960fc8950ade44d00e3de28f891af0acc96307c73613d18f6e"},
    {file = "numpy-1.21.5-cp38-cp38-manylinux_2_12_x86_64.manylinux2010_x86_64.whl", hash = "sha256:eed2afaa97ec33b4411995be12f8bdb95c87984eaa28d76cf628970c8a2d689a"},
    {file = "numpy-1.21.5-cp38-cp38-manylinux_2_17_aarch64.manylinux2014_aarch64.whl", hash = "sha256:61bada43d494515d5b122f4532af226fdb5ee08fe5b5918b111279843dc6836a"},
    {file = "numpy-1.21.5-cp38-cp38-win32.whl", hash = "sha256:7b9d6b14fc9a4864b08d1ba57d732b248f0e482c7b2ff55c313137e3ed4d8449"},
    {file = "numpy-1.21.5-cp38-cp38-win_amd64.whl", hash = "sha256:dbce7adeb66b895c6aaa1fad796aaefc299ced597f6fbd9ceddb0dd735245354"},
    {file = "numpy-1.21.5-cp39-cp39-macosx_10_9_universal2.whl", hash = "sha256:507c05c7a37b3683eb08a3ff993bd1ee1e6c752f77c2f275260533b265ecdb6c"},
    {file = "numpy-1.21.5-cp39-cp39-macosx_10_9_x86_64.whl", hash = "sha256:00c9fa73a6989895b8815d98300a20ac993c49ac36c8277e8ffeaa3631c0dbbb"},
    {file = "numpy-1.21.5-cp39-cp39-macosx_11_0_arm64.whl", hash = "sha256:69a5a8d71c308d7ef33ef72371c2388a90e3495dbb7993430e674006f94797d5"},
    {file = "numpy-1.21.5-cp39-cp39-manylinux_2_12_i686.manylinux2010_i686.whl", hash = "sha256:2d8adfca843bc46ac199a4645233f13abf2011a0b2f4affc5c37cd552626f27b"},
    {file = "numpy-1.21.5-cp39-cp39-manylinux_2_12_x86_64.manylinux2010_x86_64.whl", hash = "sha256:c293d3c0321996cd8ffe84215ffe5d269fd9d1d12c6f4ffe2b597a7c30d3e593"},
    {file = "numpy-1.21.5-cp39-cp39-manylinux_2_17_aarch64.manylinux2014_aarch64.whl", hash = "sha256:3c978544be9e04ed12016dd295a74283773149b48f507d69b36f91aa90a643e5"},
    {file = "numpy-1.21.5-cp39-cp39-win32.whl", hash = "sha256:2a9add27d7fc0fdb572abc3b2486eb3b1395da71e0254c5552b2aad2a18b5441"},
    {file = "numpy-1.21.5-cp39-cp39-win_amd64.whl", hash = "sha256:1964db2d4a00348b7a60ee9d013c8cb0c566644a589eaa80995126eac3b99ced"},
    {file = "numpy-1.21.5-pp37-pypy37_pp73-manylinux_2_12_x86_64.manylinux2010_x86_64.whl", hash = "sha256:a7c4b701ca418cd39e28ec3b496e6388fe06de83f5f0cb74794fa31cfa384c02"},
    {file = "numpy-1.21.5.zip", hash = "sha256:6a5928bc6241264dce5ed509e66f33676fc97f464e7a919edc672fb5532221ee"},
]
packaging = [
    {file = "packaging-21.3-py3-none-any.whl", hash = "sha256:ef103e05f519cdc783ae24ea4e2e0f508a9c99b2d4969652eed6a2e1ea5bd522"},
    {file = "packaging-21.3.tar.gz", hash = "sha256:dd47c42927d89ab911e606518907cc2d3a1f38bbd026385970643f9c5b8ecfeb"},
]
<<<<<<< HEAD
pathspec = [
    {file = "pathspec-0.9.0-py2.py3-none-any.whl", hash = "sha256:7d15c4ddb0b5c802d161efc417ec1a2558ea2653c2e8ad9c19098201dc1c993a"},
    {file = "pathspec-0.9.0.tar.gz", hash = "sha256:e564499435a2673d586f6b2130bb5b95f04a3ba06f81b8f895b651a3c76aabb1"},
=======
pandas = [
    {file = "pandas-1.3.5-cp310-cp310-macosx_10_9_universal2.whl", hash = "sha256:62d5b5ce965bae78f12c1c0df0d387899dd4211ec0bdc52822373f13a3a022b9"},
    {file = "pandas-1.3.5-cp310-cp310-macosx_10_9_x86_64.whl", hash = "sha256:adfeb11be2d54f275142c8ba9bf67acee771b7186a5745249c7d5a06c670136b"},
    {file = "pandas-1.3.5-cp310-cp310-macosx_11_0_arm64.whl", hash = "sha256:60a8c055d58873ad81cae290d974d13dd479b82cbb975c3e1fa2cf1920715296"},
    {file = "pandas-1.3.5-cp310-cp310-manylinux_2_17_aarch64.manylinux2014_aarch64.whl", hash = "sha256:fd541ab09e1f80a2a1760032d665f6e032d8e44055d602d65eeea6e6e85498cb"},
    {file = "pandas-1.3.5-cp310-cp310-manylinux_2_17_x86_64.manylinux2014_x86_64.whl", hash = "sha256:2651d75b9a167cc8cc572cf787ab512d16e316ae00ba81874b560586fa1325e0"},
    {file = "pandas-1.3.5-cp310-cp310-win_amd64.whl", hash = "sha256:aaf183a615ad790801fa3cf2fa450e5b6d23a54684fe386f7e3208f8b9bfbef6"},
    {file = "pandas-1.3.5-cp37-cp37m-macosx_10_9_x86_64.whl", hash = "sha256:344295811e67f8200de2390093aeb3c8309f5648951b684d8db7eee7d1c81fb7"},
    {file = "pandas-1.3.5-cp37-cp37m-manylinux_2_17_aarch64.manylinux2014_aarch64.whl", hash = "sha256:552020bf83b7f9033b57cbae65589c01e7ef1544416122da0c79140c93288f56"},
    {file = "pandas-1.3.5-cp37-cp37m-manylinux_2_17_x86_64.manylinux2014_x86_64.whl", hash = "sha256:5cce0c6bbeb266b0e39e35176ee615ce3585233092f685b6a82362523e59e5b4"},
    {file = "pandas-1.3.5-cp37-cp37m-manylinux_2_5_i686.manylinux1_i686.manylinux_2_17_i686.manylinux2014_i686.whl", hash = "sha256:7d28a3c65463fd0d0ba8bbb7696b23073efee0510783340a44b08f5e96ffce0c"},
    {file = "pandas-1.3.5-cp37-cp37m-win32.whl", hash = "sha256:a62949c626dd0ef7de11de34b44c6475db76995c2064e2d99c6498c3dba7fe58"},
    {file = "pandas-1.3.5-cp37-cp37m-win_amd64.whl", hash = "sha256:8025750767e138320b15ca16d70d5cdc1886e8f9cc56652d89735c016cd8aea6"},
    {file = "pandas-1.3.5-cp38-cp38-macosx_10_9_x86_64.whl", hash = "sha256:fe95bae4e2d579812865db2212bb733144e34d0c6785c0685329e5b60fcb85dd"},
    {file = "pandas-1.3.5-cp38-cp38-manylinux_2_17_aarch64.manylinux2014_aarch64.whl", hash = "sha256:5f261553a1e9c65b7a310302b9dbac31cf0049a51695c14ebe04e4bfd4a96f02"},
    {file = "pandas-1.3.5-cp38-cp38-manylinux_2_17_x86_64.manylinux2014_x86_64.whl", hash = "sha256:8b6dbec5f3e6d5dc80dcfee250e0a2a652b3f28663492f7dab9a24416a48ac39"},
    {file = "pandas-1.3.5-cp38-cp38-manylinux_2_5_i686.manylinux1_i686.manylinux_2_17_i686.manylinux2014_i686.whl", hash = "sha256:d3bc49af96cd6285030a64779de5b3688633a07eb75c124b0747134a63f4c05f"},
    {file = "pandas-1.3.5-cp38-cp38-win32.whl", hash = "sha256:b6b87b2fb39e6383ca28e2829cddef1d9fc9e27e55ad91ca9c435572cdba51bf"},
    {file = "pandas-1.3.5-cp38-cp38-win_amd64.whl", hash = "sha256:a395692046fd8ce1edb4c6295c35184ae0c2bbe787ecbe384251da609e27edcb"},
    {file = "pandas-1.3.5-cp39-cp39-macosx_10_9_x86_64.whl", hash = "sha256:bd971a3f08b745a75a86c00b97f3007c2ea175951286cdda6abe543e687e5f2f"},
    {file = "pandas-1.3.5-cp39-cp39-manylinux_2_17_aarch64.manylinux2014_aarch64.whl", hash = "sha256:37f06b59e5bc05711a518aa10beaec10942188dccb48918bb5ae602ccbc9f1a0"},
    {file = "pandas-1.3.5-cp39-cp39-manylinux_2_17_x86_64.manylinux2014_x86_64.whl", hash = "sha256:2c21778a688d3712d35710501f8001cdbf96eb70a7c587a3d5613573299fdca6"},
    {file = "pandas-1.3.5-cp39-cp39-manylinux_2_5_i686.manylinux1_i686.manylinux_2_17_i686.manylinux2014_i686.whl", hash = "sha256:3345343206546545bc26a05b4602b6a24385b5ec7c75cb6059599e3d56831da2"},
    {file = "pandas-1.3.5-cp39-cp39-win32.whl", hash = "sha256:c69406a2808ba6cf580c2255bcf260b3f214d2664a3a4197d0e640f573b46fd3"},
    {file = "pandas-1.3.5-cp39-cp39-win_amd64.whl", hash = "sha256:32e1a26d5ade11b547721a72f9bfc4bd113396947606e00d5b4a5b79b3dcb006"},
    {file = "pandas-1.3.5.tar.gz", hash = "sha256:1e4285f5de1012de20ca46b188ccf33521bff61ba5c5ebd78b4fb28e5416a9f1"},
>>>>>>> aea75b18
]
pillow = [
    {file = "Pillow-8.4.0-cp310-cp310-macosx_10_10_universal2.whl", hash = "sha256:81f8d5c81e483a9442d72d182e1fb6dcb9723f289a57e8030811bac9ea3fef8d"},
    {file = "Pillow-8.4.0-cp310-cp310-macosx_11_0_arm64.whl", hash = "sha256:3f97cfb1e5a392d75dd8b9fd274d205404729923840ca94ca45a0af57e13dbe6"},
    {file = "Pillow-8.4.0-cp310-cp310-manylinux_2_17_aarch64.manylinux2014_aarch64.whl", hash = "sha256:eb9fc393f3c61f9054e1ed26e6fe912c7321af2f41ff49d3f83d05bacf22cc78"},
    {file = "Pillow-8.4.0-cp310-cp310-manylinux_2_17_i686.manylinux2014_i686.whl", hash = "sha256:d82cdb63100ef5eedb8391732375e6d05993b765f72cb34311fab92103314649"},
    {file = "Pillow-8.4.0-cp310-cp310-manylinux_2_17_x86_64.manylinux2014_x86_64.whl", hash = "sha256:62cc1afda735a8d109007164714e73771b499768b9bb5afcbbee9d0ff374b43f"},
    {file = "Pillow-8.4.0-cp310-cp310-win32.whl", hash = "sha256:e3dacecfbeec9a33e932f00c6cd7996e62f53ad46fbe677577394aaa90ee419a"},
    {file = "Pillow-8.4.0-cp310-cp310-win_amd64.whl", hash = "sha256:620582db2a85b2df5f8a82ddeb52116560d7e5e6b055095f04ad828d1b0baa39"},
    {file = "Pillow-8.4.0-cp36-cp36m-macosx_10_10_x86_64.whl", hash = "sha256:1bc723b434fbc4ab50bb68e11e93ce5fb69866ad621e3c2c9bdb0cd70e345f55"},
    {file = "Pillow-8.4.0-cp36-cp36m-manylinux_2_17_aarch64.manylinux2014_aarch64.whl", hash = "sha256:72cbcfd54df6caf85cc35264c77ede902452d6df41166010262374155947460c"},
    {file = "Pillow-8.4.0-cp36-cp36m-manylinux_2_17_i686.manylinux2014_i686.whl", hash = "sha256:70ad9e5c6cb9b8487280a02c0ad8a51581dcbbe8484ce058477692a27c151c0a"},
    {file = "Pillow-8.4.0-cp36-cp36m-manylinux_2_17_x86_64.manylinux2014_x86_64.whl", hash = "sha256:25a49dc2e2f74e65efaa32b153527fc5ac98508d502fa46e74fa4fd678ed6645"},
    {file = "Pillow-8.4.0-cp36-cp36m-win32.whl", hash = "sha256:93ce9e955cc95959df98505e4608ad98281fff037350d8c2671c9aa86bcf10a9"},
    {file = "Pillow-8.4.0-cp36-cp36m-win_amd64.whl", hash = "sha256:2e4440b8f00f504ee4b53fe30f4e381aae30b0568193be305256b1462216feff"},
    {file = "Pillow-8.4.0-cp37-cp37m-macosx_10_10_x86_64.whl", hash = "sha256:8c803ac3c28bbc53763e6825746f05cc407b20e4a69d0122e526a582e3b5e153"},
    {file = "Pillow-8.4.0-cp37-cp37m-manylinux_2_17_aarch64.manylinux2014_aarch64.whl", hash = "sha256:c8a17b5d948f4ceeceb66384727dde11b240736fddeda54ca740b9b8b1556b29"},
    {file = "Pillow-8.4.0-cp37-cp37m-manylinux_2_17_i686.manylinux2014_i686.whl", hash = "sha256:1394a6ad5abc838c5cd8a92c5a07535648cdf6d09e8e2d6df916dfa9ea86ead8"},
    {file = "Pillow-8.4.0-cp37-cp37m-manylinux_2_17_x86_64.manylinux2014_x86_64.whl", hash = "sha256:792e5c12376594bfcb986ebf3855aa4b7c225754e9a9521298e460e92fb4a488"},
    {file = "Pillow-8.4.0-cp37-cp37m-win32.whl", hash = "sha256:d99ec152570e4196772e7a8e4ba5320d2d27bf22fdf11743dd882936ed64305b"},
    {file = "Pillow-8.4.0-cp37-cp37m-win_amd64.whl", hash = "sha256:7b7017b61bbcdd7f6363aeceb881e23c46583739cb69a3ab39cb384f6ec82e5b"},
    {file = "Pillow-8.4.0-cp38-cp38-macosx_10_10_x86_64.whl", hash = "sha256:d89363f02658e253dbd171f7c3716a5d340a24ee82d38aab9183f7fdf0cdca49"},
    {file = "Pillow-8.4.0-cp38-cp38-macosx_11_0_arm64.whl", hash = "sha256:0a0956fdc5defc34462bb1c765ee88d933239f9a94bc37d132004775241a7585"},
    {file = "Pillow-8.4.0-cp38-cp38-manylinux_2_17_aarch64.manylinux2014_aarch64.whl", hash = "sha256:5b7bb9de00197fb4261825c15551adf7605cf14a80badf1761d61e59da347779"},
    {file = "Pillow-8.4.0-cp38-cp38-manylinux_2_17_i686.manylinux2014_i686.whl", hash = "sha256:72b9e656e340447f827885b8d7a15fc8c4e68d410dc2297ef6787eec0f0ea409"},
    {file = "Pillow-8.4.0-cp38-cp38-manylinux_2_17_x86_64.manylinux2014_x86_64.whl", hash = "sha256:a5a4532a12314149d8b4e4ad8ff09dde7427731fcfa5917ff16d0291f13609df"},
    {file = "Pillow-8.4.0-cp38-cp38-win32.whl", hash = "sha256:82aafa8d5eb68c8463b6e9baeb4f19043bb31fefc03eb7b216b51e6a9981ae09"},
    {file = "Pillow-8.4.0-cp38-cp38-win_amd64.whl", hash = "sha256:066f3999cb3b070a95c3652712cffa1a748cd02d60ad7b4e485c3748a04d9d76"},
    {file = "Pillow-8.4.0-cp39-cp39-macosx_10_10_x86_64.whl", hash = "sha256:5503c86916d27c2e101b7f71c2ae2cddba01a2cf55b8395b0255fd33fa4d1f1a"},
    {file = "Pillow-8.4.0-cp39-cp39-macosx_11_0_arm64.whl", hash = "sha256:4acc0985ddf39d1bc969a9220b51d94ed51695d455c228d8ac29fcdb25810e6e"},
    {file = "Pillow-8.4.0-cp39-cp39-manylinux_2_17_aarch64.manylinux2014_aarch64.whl", hash = "sha256:0b052a619a8bfcf26bd8b3f48f45283f9e977890263e4571f2393ed8898d331b"},
    {file = "Pillow-8.4.0-cp39-cp39-manylinux_2_17_i686.manylinux2014_i686.whl", hash = "sha256:493cb4e415f44cd601fcec11c99836f707bb714ab03f5ed46ac25713baf0ff20"},
    {file = "Pillow-8.4.0-cp39-cp39-manylinux_2_17_x86_64.manylinux2014_x86_64.whl", hash = "sha256:b8831cb7332eda5dc89b21a7bce7ef6ad305548820595033a4b03cf3091235ed"},
    {file = "Pillow-8.4.0-cp39-cp39-win32.whl", hash = "sha256:5e9ac5f66616b87d4da618a20ab0a38324dbe88d8a39b55be8964eb520021e02"},
    {file = "Pillow-8.4.0-cp39-cp39-win_amd64.whl", hash = "sha256:3eb1ce5f65908556c2d8685a8f0a6e989d887ec4057326f6c22b24e8a172c66b"},
    {file = "Pillow-8.4.0-pp36-pypy36_pp73-macosx_10_10_x86_64.whl", hash = "sha256:ddc4d832a0f0b4c52fff973a0d44b6c99839a9d016fe4e6a1cb8f3eea96479c2"},
    {file = "Pillow-8.4.0-pp36-pypy36_pp73-manylinux_2_17_i686.manylinux2014_i686.whl", hash = "sha256:9a3e5ddc44c14042f0844b8cf7d2cd455f6cc80fd7f5eefbe657292cf601d9ad"},
    {file = "Pillow-8.4.0-pp36-pypy36_pp73-manylinux_2_17_x86_64.manylinux2014_x86_64.whl", hash = "sha256:c70e94281588ef053ae8998039610dbd71bc509e4acbc77ab59d7d2937b10698"},
    {file = "Pillow-8.4.0-pp37-pypy37_pp73-macosx_10_10_x86_64.whl", hash = "sha256:3862b7256046fcd950618ed22d1d60b842e3a40a48236a5498746f21189afbbc"},
    {file = "Pillow-8.4.0-pp37-pypy37_pp73-manylinux_2_17_i686.manylinux2014_i686.whl", hash = "sha256:a4901622493f88b1a29bd30ec1a2f683782e57c3c16a2dbc7f2595ba01f639df"},
    {file = "Pillow-8.4.0-pp37-pypy37_pp73-manylinux_2_17_x86_64.manylinux2014_x86_64.whl", hash = "sha256:84c471a734240653a0ec91dec0996696eea227eafe72a33bd06c92697728046b"},
    {file = "Pillow-8.4.0-pp37-pypy37_pp73-win_amd64.whl", hash = "sha256:244cf3b97802c34c41905d22810846802a3329ddcb93ccc432870243211c79fc"},
    {file = "Pillow-8.4.0.tar.gz", hash = "sha256:b8e2f83c56e141920c39464b852de3719dfbfb6e3c99a2d8da0edf4fb33176ed"},
]
pkginfo = [
    {file = "pkginfo-1.8.2-py2.py3-none-any.whl", hash = "sha256:c24c487c6a7f72c66e816ab1796b96ac6c3d14d49338293d2141664330b55ffc"},
    {file = "pkginfo-1.8.2.tar.gz", hash = "sha256:542e0d0b6750e2e21c20179803e40ab50598d8066d51097a0e382cba9eb02bff"},
]
<<<<<<< HEAD
platformdirs = [
    {file = "platformdirs-2.4.0-py3-none-any.whl", hash = "sha256:8868bbe3c3c80d42f20156f22e7131d2fb321f5bc86a2a345375c6481a67021d"},
    {file = "platformdirs-2.4.0.tar.gz", hash = "sha256:367a5e80b3d04d2428ffa76d33f124cf11e8fff2acdaa9b43d545f5c7d661ef2"},
]
=======
>>>>>>> aea75b18
pluggy = [
    {file = "pluggy-1.0.0-py2.py3-none-any.whl", hash = "sha256:74134bbf457f031a36d68416e1509f34bd5ccc019f0bcc952c7b909d06b37bd3"},
    {file = "pluggy-1.0.0.tar.gz", hash = "sha256:4224373bacce55f955a878bf9cfa763c1e360858e330072059e10bad68531159"},
]
py = [
    {file = "py-1.11.0-py2.py3-none-any.whl", hash = "sha256:607c53218732647dff4acdfcd50cb62615cedf612e72d1724fb1a0cc6405b378"},
    {file = "py-1.11.0.tar.gz", hash = "sha256:51c75c4126074b472f746a24399ad32f6053d1b34b68d2fa41e558e6f4a98719"},
]
pycparser = [
    {file = "pycparser-2.21-py2.py3-none-any.whl", hash = "sha256:8ee45429555515e1f6b185e78100aea234072576aa43ab53aefcae078162fca9"},
    {file = "pycparser-2.21.tar.gz", hash = "sha256:e644fdec12f7872f86c58ff790da456218b10f863970249516d60a5eaca77206"},
]
pyglet = [
    {file = "pyglet-1.5.0-py2.py3-none-any.whl", hash = "sha256:a42f599ebd0dc8113563041c402ae09be05cdcbc643bb1183785141ba3c3304e"},
    {file = "pyglet-1.5.0.zip", hash = "sha256:6ea918985feddfa9bf0fcc01ffe9ff5849e7b6e832d9b2e03b9d2a36369cb6ee"},
]
pygments = [
    {file = "Pygments-2.10.0-py3-none-any.whl", hash = "sha256:b8e67fe6af78f492b3c4b3e2970c0624cbf08beb1e493b2c99b9fa1b67a20380"},
    {file = "Pygments-2.10.0.tar.gz", hash = "sha256:f398865f7eb6874156579fdf36bc840a03cab64d1cde9e93d68f46a425ec52c6"},
]
pyparsing = [
    {file = "pyparsing-3.0.6-py3-none-any.whl", hash = "sha256:04ff808a5b90911829c55c4e26f75fa5ca8a2f5f36aa3a51f68e27033341d3e4"},
    {file = "pyparsing-3.0.6.tar.gz", hash = "sha256:d9bdec0013ef1eb5a84ab39a3b3868911598afa494f5faa038647101504e2b81"},
]
pytest = [
    {file = "pytest-6.2.5-py3-none-any.whl", hash = "sha256:7310f8d27bc79ced999e760ca304d69f6ba6c6649c0b60fb0e04a4a77cacc134"},
    {file = "pytest-6.2.5.tar.gz", hash = "sha256:131b36680866a76e6781d13f101efb86cf674ebb9762eb70d3082b6f29889e89"},
]
python-dateutil = [
    {file = "python-dateutil-2.8.2.tar.gz", hash = "sha256:0123cacc1627ae19ddf3c27a5de5bd67ee4586fbdd6440d9748f8abb483d3e86"},
    {file = "python_dateutil-2.8.2-py2.py3-none-any.whl", hash = "sha256:961d03dc3453ebbc59dbdea9e4e11c5651520a876d0f4db161e8674aae935da9"},
]
pytz = [
    {file = "pytz-2021.3-py2.py3-none-any.whl", hash = "sha256:3672058bc3453457b622aab7a1c3bfd5ab0bdae451512f6cf25f64ed37f5b87c"},
    {file = "pytz-2021.3.tar.gz", hash = "sha256:acad2d8b20a1af07d4e4c9d2e9285c5ed9104354062f275f3fcd88dcef4f1326"},
]
pywin32-ctypes = [
    {file = "pywin32-ctypes-0.2.0.tar.gz", hash = "sha256:24ffc3b341d457d48e8922352130cf2644024a4ff09762a2261fd34c36ee5942"},
    {file = "pywin32_ctypes-0.2.0-py2.py3-none-any.whl", hash = "sha256:9dc2d991b3479cc2df15930958b674a48a227d5361d413827a4cfd0b5876fc98"},
]
pyyaml = [
    {file = "PyYAML-6.0-cp310-cp310-macosx_10_9_x86_64.whl", hash = "sha256:d4db7c7aef085872ef65a8fd7d6d09a14ae91f691dec3e87ee5ee0539d516f53"},
    {file = "PyYAML-6.0-cp310-cp310-macosx_11_0_arm64.whl", hash = "sha256:9df7ed3b3d2e0ecfe09e14741b857df43adb5a3ddadc919a2d94fbdf78fea53c"},
    {file = "PyYAML-6.0-cp310-cp310-manylinux_2_17_aarch64.manylinux2014_aarch64.whl", hash = "sha256:77f396e6ef4c73fdc33a9157446466f1cff553d979bd00ecb64385760c6babdc"},
    {file = "PyYAML-6.0-cp310-cp310-manylinux_2_17_s390x.manylinux2014_s390x.whl", hash = "sha256:a80a78046a72361de73f8f395f1f1e49f956c6be882eed58505a15f3e430962b"},
    {file = "PyYAML-6.0-cp310-cp310-manylinux_2_5_x86_64.manylinux1_x86_64.manylinux_2_12_x86_64.manylinux2010_x86_64.whl", hash = "sha256:f84fbc98b019fef2ee9a1cb3ce93e3187a6df0b2538a651bfb890254ba9f90b5"},
    {file = "PyYAML-6.0-cp310-cp310-win32.whl", hash = "sha256:2cd5df3de48857ed0544b34e2d40e9fac445930039f3cfe4bcc592a1f836d513"},
    {file = "PyYAML-6.0-cp310-cp310-win_amd64.whl", hash = "sha256:daf496c58a8c52083df09b80c860005194014c3698698d1a57cbcfa182142a3a"},
    {file = "PyYAML-6.0-cp36-cp36m-macosx_10_9_x86_64.whl", hash = "sha256:897b80890765f037df3403d22bab41627ca8811ae55e9a722fd0392850ec4d86"},
    {file = "PyYAML-6.0-cp36-cp36m-manylinux_2_17_aarch64.manylinux2014_aarch64.whl", hash = "sha256:50602afada6d6cbfad699b0c7bb50d5ccffa7e46a3d738092afddc1f9758427f"},
    {file = "PyYAML-6.0-cp36-cp36m-manylinux_2_17_s390x.manylinux2014_s390x.whl", hash = "sha256:48c346915c114f5fdb3ead70312bd042a953a8ce5c7106d5bfb1a5254e47da92"},
    {file = "PyYAML-6.0-cp36-cp36m-manylinux_2_5_x86_64.manylinux1_x86_64.manylinux_2_12_x86_64.manylinux2010_x86_64.whl", hash = "sha256:98c4d36e99714e55cfbaaee6dd5badbc9a1ec339ebfc3b1f52e293aee6bb71a4"},
    {file = "PyYAML-6.0-cp36-cp36m-win32.whl", hash = "sha256:0283c35a6a9fbf047493e3a0ce8d79ef5030852c51e9d911a27badfde0605293"},
    {file = "PyYAML-6.0-cp36-cp36m-win_amd64.whl", hash = "sha256:07751360502caac1c067a8132d150cf3d61339af5691fe9e87803040dbc5db57"},
    {file = "PyYAML-6.0-cp37-cp37m-macosx_10_9_x86_64.whl", hash = "sha256:819b3830a1543db06c4d4b865e70ded25be52a2e0631ccd2f6a47a2822f2fd7c"},
    {file = "PyYAML-6.0-cp37-cp37m-manylinux_2_17_aarch64.manylinux2014_aarch64.whl", hash = "sha256:473f9edb243cb1935ab5a084eb238d842fb8f404ed2193a915d1784b5a6b5fc0"},
    {file = "PyYAML-6.0-cp37-cp37m-manylinux_2_17_s390x.manylinux2014_s390x.whl", hash = "sha256:0ce82d761c532fe4ec3f87fc45688bdd3a4c1dc5e0b4a19814b9009a29baefd4"},
    {file = "PyYAML-6.0-cp37-cp37m-manylinux_2_5_x86_64.manylinux1_x86_64.manylinux_2_12_x86_64.manylinux2010_x86_64.whl", hash = "sha256:231710d57adfd809ef5d34183b8ed1eeae3f76459c18fb4a0b373ad56bedcdd9"},
    {file = "PyYAML-6.0-cp37-cp37m-win32.whl", hash = "sha256:c5687b8d43cf58545ade1fe3e055f70eac7a5a1a0bf42824308d868289a95737"},
    {file = "PyYAML-6.0-cp37-cp37m-win_amd64.whl", hash = "sha256:d15a181d1ecd0d4270dc32edb46f7cb7733c7c508857278d3d378d14d606db2d"},
    {file = "PyYAML-6.0-cp38-cp38-macosx_10_9_x86_64.whl", hash = "sha256:0b4624f379dab24d3725ffde76559cff63d9ec94e1736b556dacdfebe5ab6d4b"},
    {file = "PyYAML-6.0-cp38-cp38-manylinux_2_17_aarch64.manylinux2014_aarch64.whl", hash = "sha256:213c60cd50106436cc818accf5baa1aba61c0189ff610f64f4a3e8c6726218ba"},
    {file = "PyYAML-6.0-cp38-cp38-manylinux_2_17_s390x.manylinux2014_s390x.whl", hash = "sha256:9fa600030013c4de8165339db93d182b9431076eb98eb40ee068700c9c813e34"},
    {file = "PyYAML-6.0-cp38-cp38-manylinux_2_5_x86_64.manylinux1_x86_64.manylinux_2_12_x86_64.manylinux2010_x86_64.whl", hash = "sha256:277a0ef2981ca40581a47093e9e2d13b3f1fbbeffae064c1d21bfceba2030287"},
    {file = "PyYAML-6.0-cp38-cp38-win32.whl", hash = "sha256:d4eccecf9adf6fbcc6861a38015c2a64f38b9d94838ac1810a9023a0609e1b78"},
    {file = "PyYAML-6.0-cp38-cp38-win_amd64.whl", hash = "sha256:1e4747bc279b4f613a09eb64bba2ba602d8a6664c6ce6396a4d0cd413a50ce07"},
    {file = "PyYAML-6.0-cp39-cp39-macosx_10_9_x86_64.whl", hash = "sha256:055d937d65826939cb044fc8c9b08889e8c743fdc6a32b33e2390f66013e449b"},
    {file = "PyYAML-6.0-cp39-cp39-macosx_11_0_arm64.whl", hash = "sha256:e61ceaab6f49fb8bdfaa0f92c4b57bcfbea54c09277b1b4f7ac376bfb7a7c174"},
    {file = "PyYAML-6.0-cp39-cp39-manylinux_2_17_aarch64.manylinux2014_aarch64.whl", hash = "sha256:d67d839ede4ed1b28a4e8909735fc992a923cdb84e618544973d7dfc71540803"},
    {file = "PyYAML-6.0-cp39-cp39-manylinux_2_17_s390x.manylinux2014_s390x.whl", hash = "sha256:cba8c411ef271aa037d7357a2bc8f9ee8b58b9965831d9e51baf703280dc73d3"},
    {file = "PyYAML-6.0-cp39-cp39-manylinux_2_5_x86_64.manylinux1_x86_64.manylinux_2_12_x86_64.manylinux2010_x86_64.whl", hash = "sha256:40527857252b61eacd1d9af500c3337ba8deb8fc298940291486c465c8b46ec0"},
    {file = "PyYAML-6.0-cp39-cp39-win32.whl", hash = "sha256:b5b9eccad747aabaaffbc6064800670f0c297e52c12754eb1d976c57e4f74dcb"},
    {file = "PyYAML-6.0-cp39-cp39-win_amd64.whl", hash = "sha256:b3d267842bf12586ba6c734f89d1f5b871df0273157918b0ccefa29deb05c21c"},
    {file = "PyYAML-6.0.tar.gz", hash = "sha256:68fb519c14306fec9720a2a5b45bc9f0c8d1b9c72adf45c37baedfcd949c35a2"},
]
readme-renderer = [
    {file = "readme_renderer-32.0-py3-none-any.whl", hash = "sha256:a50a0f2123a4c1145ac6f420e1a348aafefcc9211c846e3d51df05fe3d865b7d"},
    {file = "readme_renderer-32.0.tar.gz", hash = "sha256:b512beafa6798260c7d5af3e1b1f097e58bfcd9a575da7c4ddd5e037490a5b85"},
]
requests = [
    {file = "requests-2.26.0-py2.py3-none-any.whl", hash = "sha256:6c1246513ecd5ecd4528a0906f910e8f0f9c6b8ec72030dc9fd154dc1a6efd24"},
    {file = "requests-2.26.0.tar.gz", hash = "sha256:b8aa58f8cf793ffd8782d3d8cb19e66ef36f7aba4353eec859e74678b01b07a7"},
]
requests-toolbelt = [
    {file = "requests-toolbelt-0.9.1.tar.gz", hash = "sha256:968089d4584ad4ad7c171454f0a5c6dac23971e9472521ea3b6d49d610aa6fc0"},
    {file = "requests_toolbelt-0.9.1-py2.py3-none-any.whl", hash = "sha256:380606e1d10dc85c3bd47bf5a6095f815ec007be7a8b69c878507068df059e6f"},
]
rfc3986 = [
    {file = "rfc3986-1.5.0-py2.py3-none-any.whl", hash = "sha256:a86d6e1f5b1dc238b218b012df0aa79409667bb209e58da56d0b94704e712a97"},
    {file = "rfc3986-1.5.0.tar.gz", hash = "sha256:270aaf10d87d0d4e095063c65bf3ddbc6ee3d0b226328ce21e036f946e421835"},
]
scipy = [
    {file = "scipy-1.7.3-1-cp310-cp310-macosx_12_0_arm64.whl", hash = "sha256:c9e04d7e9b03a8a6ac2045f7c5ef741be86727d8f49c45db45f244bdd2bcff17"},
    {file = "scipy-1.7.3-1-cp38-cp38-macosx_12_0_arm64.whl", hash = "sha256:b0e0aeb061a1d7dcd2ed59ea57ee56c9b23dd60100825f98238c06ee5cc4467e"},
    {file = "scipy-1.7.3-1-cp39-cp39-macosx_12_0_arm64.whl", hash = "sha256:b78a35c5c74d336f42f44106174b9851c783184a85a3fe3e68857259b37b9ffb"},
    {file = "scipy-1.7.3-cp310-cp310-macosx_10_9_x86_64.whl", hash = "sha256:173308efba2270dcd61cd45a30dfded6ec0085b4b6eb33b5eb11ab443005e088"},
    {file = "scipy-1.7.3-cp310-cp310-macosx_12_0_arm64.whl", hash = "sha256:21b66200cf44b1c3e86495e3a436fc7a26608f92b8d43d344457c54f1c024cbc"},
    {file = "scipy-1.7.3-cp310-cp310-manylinux_2_17_aarch64.manylinux2014_aarch64.whl", hash = "sha256:ceebc3c4f6a109777c0053dfa0282fddb8893eddfb0d598574acfb734a926168"},
    {file = "scipy-1.7.3-cp310-cp310-manylinux_2_17_x86_64.manylinux2014_x86_64.whl", hash = "sha256:f7eaea089345a35130bc9a39b89ec1ff69c208efa97b3f8b25ea5d4c41d88094"},
    {file = "scipy-1.7.3-cp310-cp310-win_amd64.whl", hash = "sha256:304dfaa7146cffdb75fbf6bb7c190fd7688795389ad060b970269c8576d038e9"},
    {file = "scipy-1.7.3-cp37-cp37m-macosx_10_9_x86_64.whl", hash = "sha256:033ce76ed4e9f62923e1f8124f7e2b0800db533828c853b402c7eec6e9465d80"},
    {file = "scipy-1.7.3-cp37-cp37m-manylinux_2_12_i686.manylinux2010_i686.whl", hash = "sha256:4d242d13206ca4302d83d8a6388c9dfce49fc48fdd3c20efad89ba12f785bf9e"},
    {file = "scipy-1.7.3-cp37-cp37m-manylinux_2_12_x86_64.manylinux2010_x86_64.whl", hash = "sha256:8499d9dd1459dc0d0fe68db0832c3d5fc1361ae8e13d05e6849b358dc3f2c279"},
    {file = "scipy-1.7.3-cp37-cp37m-manylinux_2_17_aarch64.manylinux2014_aarch64.whl", hash = "sha256:ca36e7d9430f7481fc7d11e015ae16fbd5575615a8e9060538104778be84addf"},
    {file = "scipy-1.7.3-cp37-cp37m-win32.whl", hash = "sha256:e2c036492e673aad1b7b0d0ccdc0cb30a968353d2c4bf92ac8e73509e1bf212c"},
    {file = "scipy-1.7.3-cp37-cp37m-win_amd64.whl", hash = "sha256:866ada14a95b083dd727a845a764cf95dd13ba3dc69a16b99038001b05439709"},
    {file = "scipy-1.7.3-cp38-cp38-macosx_10_9_x86_64.whl", hash = "sha256:65bd52bf55f9a1071398557394203d881384d27b9c2cad7df9a027170aeaef93"},
    {file = "scipy-1.7.3-cp38-cp38-macosx_12_0_arm64.whl", hash = "sha256:f99d206db1f1ae735a8192ab93bd6028f3a42f6fa08467d37a14eb96c9dd34a3"},
    {file = "scipy-1.7.3-cp38-cp38-manylinux_2_12_i686.manylinux2010_i686.whl", hash = "sha256:5f2cfc359379c56b3a41b17ebd024109b2049f878badc1e454f31418c3a18436"},
    {file = "scipy-1.7.3-cp38-cp38-manylinux_2_17_aarch64.manylinux2014_aarch64.whl", hash = "sha256:eb7ae2c4dbdb3c9247e07acc532f91077ae6dbc40ad5bd5dca0bb5a176ee9bda"},
    {file = "scipy-1.7.3-cp38-cp38-manylinux_2_17_x86_64.manylinux2014_x86_64.whl", hash = "sha256:95c2d250074cfa76715d58830579c64dff7354484b284c2b8b87e5a38321672c"},
    {file = "scipy-1.7.3-cp38-cp38-win32.whl", hash = "sha256:87069cf875f0262a6e3187ab0f419f5b4280d3dcf4811ef9613c605f6e4dca95"},
    {file = "scipy-1.7.3-cp38-cp38-win_amd64.whl", hash = "sha256:7edd9a311299a61e9919ea4192dd477395b50c014cdc1a1ac572d7c27e2207fa"},
    {file = "scipy-1.7.3-cp39-cp39-macosx_10_9_x86_64.whl", hash = "sha256:eef93a446114ac0193a7b714ce67659db80caf940f3232bad63f4c7a81bc18df"},
    {file = "scipy-1.7.3-cp39-cp39-macosx_12_0_arm64.whl", hash = "sha256:eb326658f9b73c07081300daba90a8746543b5ea177184daed26528273157294"},
    {file = "scipy-1.7.3-cp39-cp39-manylinux_2_12_i686.manylinux2010_i686.whl", hash = "sha256:93378f3d14fff07572392ce6a6a2ceb3a1f237733bd6dcb9eb6a2b29b0d19085"},
    {file = "scipy-1.7.3-cp39-cp39-manylinux_2_17_aarch64.manylinux2014_aarch64.whl", hash = "sha256:edad1cf5b2ce1912c4d8ddad20e11d333165552aba262c882e28c78bbc09dbf6"},
    {file = "scipy-1.7.3-cp39-cp39-manylinux_2_17_x86_64.manylinux2014_x86_64.whl", hash = "sha256:5d1cc2c19afe3b5a546ede7e6a44ce1ff52e443d12b231823268019f608b9b12"},
    {file = "scipy-1.7.3-cp39-cp39-win32.whl", hash = "sha256:2c56b820d304dffcadbbb6cbfbc2e2c79ee46ea291db17e288e73cd3c64fefa9"},
    {file = "scipy-1.7.3-cp39-cp39-win_amd64.whl", hash = "sha256:3f78181a153fa21c018d346f595edd648344751d7f03ab94b398be2ad083ed3e"},
    {file = "scipy-1.7.3.tar.gz", hash = "sha256:ab5875facfdef77e0a47d5fd39ea178b58e60e454a4c85aa1e52fcb80db7babf"},
]
secretstorage = [
    {file = "SecretStorage-3.3.1-py3-none-any.whl", hash = "sha256:422d82c36172d88d6a0ed5afdec956514b189ddbfb72fefab0c8a1cee4eaf71f"},
    {file = "SecretStorage-3.3.1.tar.gz", hash = "sha256:fd666c51a6bf200643495a04abb261f83229dcb6fd8472ec393df7ffc8b6f195"},
]
setuptools-scm = [
    {file = "setuptools_scm-6.3.2-py3-none-any.whl", hash = "sha256:4c64444b1d49c4063ae60bfe1680f611c8b13833d556fd1d6050c0023162a119"},
    {file = "setuptools_scm-6.3.2.tar.gz", hash = "sha256:a49aa8081eeb3514eb9728fa5040f2eaa962d6c6f4ec9c32f6c1fba88f88a0f2"},
]
six = [
    {file = "six-1.16.0-py2.py3-none-any.whl", hash = "sha256:8abb2f1d86890a2dfb989f9a77cfcfd3e47c2a354b01111771326f8aa26e0254"},
    {file = "six-1.16.0.tar.gz", hash = "sha256:1e61c37477a1626458e36f7b1d82aa5c9b094fa4802892072e49de9c60c4c926"},
]
snowballstemmer = [
    {file = "snowballstemmer-2.2.0-py2.py3-none-any.whl", hash = "sha256:c8e1716e83cc398ae16824e5572ae04e0d9fc2c6b985fb0f900f5f0c96ecba1a"},
    {file = "snowballstemmer-2.2.0.tar.gz", hash = "sha256:09b16deb8547d3412ad7b590689584cd0fe25ec8db3be37788be3810cbf19cb1"},
]
sphinx = [
    {file = "Sphinx-4.3.2-py3-none-any.whl", hash = "sha256:6a11ea5dd0bdb197f9c2abc2e0ce73e01340464feaece525e64036546d24c851"},
    {file = "Sphinx-4.3.2.tar.gz", hash = "sha256:0a8836751a68306b3fe97ecbe44db786f8479c3bf4b80e3a7f5c838657b4698c"},
]
sphinx-rtd-theme = [
    {file = "sphinx_rtd_theme-1.0.0-py2.py3-none-any.whl", hash = "sha256:4d35a56f4508cfee4c4fb604373ede6feae2a306731d533f409ef5c3496fdbd8"},
    {file = "sphinx_rtd_theme-1.0.0.tar.gz", hash = "sha256:eec6d497e4c2195fa0e8b2016b337532b8a699a68bcb22a512870e16925c6a5c"},
]
sphinxcontrib-applehelp = [
    {file = "sphinxcontrib-applehelp-1.0.2.tar.gz", hash = "sha256:a072735ec80e7675e3f432fcae8610ecf509c5f1869d17e2eecff44389cdbc58"},
    {file = "sphinxcontrib_applehelp-1.0.2-py2.py3-none-any.whl", hash = "sha256:806111e5e962be97c29ec4c1e7fe277bfd19e9652fb1a4392105b43e01af885a"},
]
sphinxcontrib-devhelp = [
    {file = "sphinxcontrib-devhelp-1.0.2.tar.gz", hash = "sha256:ff7f1afa7b9642e7060379360a67e9c41e8f3121f2ce9164266f61b9f4b338e4"},
    {file = "sphinxcontrib_devhelp-1.0.2-py2.py3-none-any.whl", hash = "sha256:8165223f9a335cc1af7ffe1ed31d2871f325254c0423bc0c4c7cd1c1e4734a2e"},
]
sphinxcontrib-htmlhelp = [
    {file = "sphinxcontrib-htmlhelp-2.0.0.tar.gz", hash = "sha256:f5f8bb2d0d629f398bf47d0d69c07bc13b65f75a81ad9e2f71a63d4b7a2f6db2"},
    {file = "sphinxcontrib_htmlhelp-2.0.0-py2.py3-none-any.whl", hash = "sha256:d412243dfb797ae3ec2b59eca0e52dac12e75a241bf0e4eb861e450d06c6ed07"},
]
sphinxcontrib-jsmath = [
    {file = "sphinxcontrib-jsmath-1.0.1.tar.gz", hash = "sha256:a9925e4a4587247ed2191a22df5f6970656cb8ca2bd6284309578f2153e0c4b8"},
    {file = "sphinxcontrib_jsmath-1.0.1-py2.py3-none-any.whl", hash = "sha256:2ec2eaebfb78f3f2078e73666b1415417a116cc848b72e5172e596c871103178"},
]
sphinxcontrib-qthelp = [
    {file = "sphinxcontrib-qthelp-1.0.3.tar.gz", hash = "sha256:4c33767ee058b70dba89a6fc5c1892c0d57a54be67ddd3e7875a18d14cba5a72"},
    {file = "sphinxcontrib_qthelp-1.0.3-py2.py3-none-any.whl", hash = "sha256:bd9fc24bcb748a8d51fd4ecaade681350aa63009a347a8c14e637895444dfab6"},
]
sphinxcontrib-serializinghtml = [
    {file = "sphinxcontrib-serializinghtml-1.1.5.tar.gz", hash = "sha256:aa5f6de5dfdf809ef505c4895e51ef5c9eac17d0f287933eb49ec495280b6952"},
    {file = "sphinxcontrib_serializinghtml-1.1.5-py2.py3-none-any.whl", hash = "sha256:352a9a00ae864471d3a7ead8d7d79f5fc0b57e8b3f95e9867eb9eb28999b92fd"},
]
sphinxcontrib-tikz = [
    {file = "sphinxcontrib-tikz-0.4.15.tar.gz", hash = "sha256:27f9a7a6a64f1bf3ea4dd0e963b7da7c7778948856c8d557a71d64ace086519f"},
]
stable-baselines3 = [
    {file = "stable_baselines3-1.3.0-py3-none-any.whl", hash = "sha256:ae25dc2e8f9e6f7f421079c99e9840d96db65c25b82077ff171d1f0f809f3032"},
    {file = "stable_baselines3-1.3.0.tar.gz", hash = "sha256:08297aee3dffab85174cd48f652a6e4020008e463d4e86d659b86c918f3f57bb"},
]
tabulate = [
    {file = "tabulate-0.8.9-py3-none-any.whl", hash = "sha256:d7c013fe7abbc5e491394e10fa845f8f32fe54f8dc60c6622c6cf482d25d47e4"},
    {file = "tabulate-0.8.9.tar.gz", hash = "sha256:eb1d13f25760052e8931f2ef80aaf6045a6cceb47514db8beab24cded16f13a7"},
]
toml = [
    {file = "toml-0.10.2-py2.py3-none-any.whl", hash = "sha256:806143ae5bfb6a3c6e736a764057db0e6a0e05e338b5630894a5f779cabb4f9b"},
    {file = "toml-0.10.2.tar.gz", hash = "sha256:b3bda1d108d5dd99f4a20d24d9c348e91c4db7ab1b749200bded2f839ccbe68f"},
]
tomli = [
    {file = "tomli-2.0.0-py3-none-any.whl", hash = "sha256:b5bde28da1fed24b9bd1d4d2b8cba62300bfb4ec9a6187a957e8ddb9434c5224"},
    {file = "tomli-2.0.0.tar.gz", hash = "sha256:c292c34f58502a1eb2bbb9f5bbc9a5ebc37bee10ffb8c2d6bbdfa8eb13cc14e1"},
]
torch = [
    {file = "torch-1.10.1-cp36-cp36m-manylinux1_x86_64.whl", hash = "sha256:adbb5f292e260e39715d67478823e03e3001db1af5b02c18caa34549dccb421e"},
    {file = "torch-1.10.1-cp36-cp36m-manylinux2014_aarch64.whl", hash = "sha256:ac8cae04458cc47555fa07a760496c2fdf687223bcc13df5fed56ea3aead37f5"},
    {file = "torch-1.10.1-cp36-cp36m-win_amd64.whl", hash = "sha256:40508d67288c46ff1fad301fa6e996e0e936a733f2401475fc92c21dc3ef702d"},
    {file = "torch-1.10.1-cp36-none-macosx_10_9_x86_64.whl", hash = "sha256:8b47bd113c6cbd9a49669aaaa233ad5f25852d6ca3e640f9c71c808e65a1fdf4"},
    {file = "torch-1.10.1-cp37-cp37m-manylinux1_x86_64.whl", hash = "sha256:50360868ad3f039cf99f0250300dbec51bf686a7b84dc6bbdb8dff4b1171c0f0"},
    {file = "torch-1.10.1-cp37-cp37m-manylinux2014_aarch64.whl", hash = "sha256:e3d2154722189ed74747a494dce9588978dd55e43ca24c5bd307fb52620b232b"},
    {file = "torch-1.10.1-cp37-cp37m-win_amd64.whl", hash = "sha256:d9c495bcd5f00becff5b051b5e4be86b7eaa0433cd0fe57f77c02bc1b93ab5b1"},
    {file = "torch-1.10.1-cp37-none-macosx_10_9_x86_64.whl", hash = "sha256:6b327d7b4eb2461b16d46763d46df71e597235ccc428650538a2735a0898270d"},
    {file = "torch-1.10.1-cp38-cp38-manylinux1_x86_64.whl", hash = "sha256:1c6c56178e5dacf7602ad00dc79c263d6c41c0f76261e9641e6bd2679678ceb3"},
    {file = "torch-1.10.1-cp38-cp38-manylinux2014_aarch64.whl", hash = "sha256:2ffa2db4ccb6466c59e3f95b7a582d47ae721e476468f4ffbcaa2832e0b92b9b"},
    {file = "torch-1.10.1-cp38-cp38-win_amd64.whl", hash = "sha256:af577602e884c5e40fbd29ec978f052202355da93cd31e0a23251bd7aaff5a99"},
    {file = "torch-1.10.1-cp38-none-macosx_10_9_x86_64.whl", hash = "sha256:725d86e9809073eef868a3ddf4189878ee7af46fac71403834dd0925b3db9b82"},
    {file = "torch-1.10.1-cp38-none-macosx_11_0_arm64.whl", hash = "sha256:fa197cfe047d0515bef238f42472721406609ebaceff2fd4e17f2ad4692ee51c"},
    {file = "torch-1.10.1-cp39-cp39-manylinux1_x86_64.whl", hash = "sha256:cca660b27a90dbbc0af06c859260f6b875aef37c0897bd353e5deed085d2c877"},
    {file = "torch-1.10.1-cp39-cp39-manylinux2014_aarch64.whl", hash = "sha256:01f4ffdafbfbd7d106fb4e487feee2cf29cced9903df8cb0444b0e308f9c5e92"},
    {file = "torch-1.10.1-cp39-cp39-win_amd64.whl", hash = "sha256:607eccb7d539a11877cd02d95f4b164b7941fcf538ac7ff087bfed19e3644283"},
    {file = "torch-1.10.1-cp39-none-macosx_10_9_x86_64.whl", hash = "sha256:26b6dfbe21e247e67c615bfab0017ec391ed1517f88bbeea6228a49edd24cd88"},
    {file = "torch-1.10.1-cp39-none-macosx_11_0_arm64.whl", hash = "sha256:5644280d88c5b6de27eacc0d911f968aad41a4bab297af4df5e571bc0927d3e4"},
]
tqdm = [
    {file = "tqdm-4.62.3-py2.py3-none-any.whl", hash = "sha256:8dd278a422499cd6b727e6ae4061c40b48fce8b76d1ccbf5d34fca9b7f925b0c"},
    {file = "tqdm-4.62.3.tar.gz", hash = "sha256:d359de7217506c9851b7869f3708d8ee53ed70a1b8edbba4dbcb47442592920d"},
]
twine = [
    {file = "twine-3.7.1-py3-none-any.whl", hash = "sha256:8c120845fc05270f9ee3e9d7ebbed29ea840e41f48cd059e04733f7e1d401345"},
    {file = "twine-3.7.1.tar.gz", hash = "sha256:28460a3db6b4532bde6a5db6755cf2dce6c5020bada8a641bb2c5c7a9b1f35b8"},
]
typing-extensions = [
    {file = "typing_extensions-4.0.1-py3-none-any.whl", hash = "sha256:7f001e5ac290a0c0401508864c7ec868be4e701886d5b573a9528ed3973d9d3b"},
    {file = "typing_extensions-4.0.1.tar.gz", hash = "sha256:4ca091dea149f945ec56afb48dae714f21e8692ef22a395223bcd328961b6a0e"},
]
typing-extensions = [
    {file = "typing_extensions-4.0.1-py3-none-any.whl", hash = "sha256:7f001e5ac290a0c0401508864c7ec868be4e701886d5b573a9528ed3973d9d3b"},
    {file = "typing_extensions-4.0.1.tar.gz", hash = "sha256:4ca091dea149f945ec56afb48dae714f21e8692ef22a395223bcd328961b6a0e"},
]
urllib3 = [
    {file = "urllib3-1.26.7-py2.py3-none-any.whl", hash = "sha256:c4fdf4019605b6e5423637e01bc9fe4daef873709a7973e195ceba0a62bbc844"},
    {file = "urllib3-1.26.7.tar.gz", hash = "sha256:4987c65554f7a2dbf30c18fd48778ef124af6fab771a377103da0585e2336ece"},
]
webencodings = [
    {file = "webencodings-0.5.1-py2.py3-none-any.whl", hash = "sha256:a0af1213f3c2226497a97e2b3aa01a7e4bee4f403f95be16fc9acd2947514a78"},
    {file = "webencodings-0.5.1.tar.gz", hash = "sha256:b36a1c245f2d304965eb4e0a82848379241dc04b865afcc4aab16748587e1923"},
]
websockets = [
    {file = "websockets-10.1-cp310-cp310-macosx_10_9_universal2.whl", hash = "sha256:38db6e2163b021642d0a43200ee2dec8f4980bdbda96db54fde72b283b54cbfc"},
    {file = "websockets-10.1-cp310-cp310-macosx_10_9_x86_64.whl", hash = "sha256:e1b60fd297adb9fc78375778a5220da7f07bf54d2a33ac781319650413fc6a60"},
    {file = "websockets-10.1-cp310-cp310-macosx_11_0_arm64.whl", hash = "sha256:3477146d1f87ead8df0f27e8960249f5248dceb7c2741e8bbec9aa5338d0c053"},
    {file = "websockets-10.1-cp310-cp310-manylinux_2_17_aarch64.manylinux2014_aarch64.whl", hash = "sha256:bb01ea7b5f52e7125bdc3c5807aeaa2d08a0553979cf2d96a8b7803ea33e15e7"},
    {file = "websockets-10.1-cp310-cp310-manylinux_2_5_i686.manylinux1_i686.manylinux_2_12_i686.manylinux2010_i686.whl", hash = "sha256:9fd62c6dc83d5d35fb6a84ff82ec69df8f4657fff05f9cd6c7d9bec0dd57f0f6"},
    {file = "websockets-10.1-cp310-cp310-manylinux_2_5_x86_64.manylinux1_x86_64.manylinux_2_12_x86_64.manylinux2010_x86_64.whl", hash = "sha256:3bbf080f3892ba1dc8838786ec02899516a9d227abe14a80ef6fd17d4fb57127"},
    {file = "websockets-10.1-cp310-cp310-musllinux_1_1_aarch64.whl", hash = "sha256:5560558b0dace8312c46aa8915da977db02738ac8ecffbc61acfbfe103e10155"},
    {file = "websockets-10.1-cp310-cp310-musllinux_1_1_i686.whl", hash = "sha256:667c41351a6d8a34b53857ceb8343a45c85d438ee4fd835c279591db8aeb85be"},
    {file = "websockets-10.1-cp310-cp310-musllinux_1_1_x86_64.whl", hash = "sha256:468f0031fdbf4d643f89403a66383247eb82803430b14fa27ce2d44d2662ca37"},
    {file = "websockets-10.1-cp310-cp310-win32.whl", hash = "sha256:d0d81b46a5c87d443e40ce2272436da8e6092aa91f5fbeb60d1be9f11eff5b4c"},
    {file = "websockets-10.1-cp310-cp310-win_amd64.whl", hash = "sha256:b68b6caecb9a0c6db537aa79750d1b592a841e4f1a380c6196091e65b2ad35f9"},
    {file = "websockets-10.1-cp37-cp37m-macosx_10_9_x86_64.whl", hash = "sha256:a249139abc62ef333e9e85064c27fefb113b16ffc5686cefc315bdaef3eefbc8"},
    {file = "websockets-10.1-cp37-cp37m-manylinux_2_17_aarch64.manylinux2014_aarch64.whl", hash = "sha256:8877861e3dee38c8d302eee0d5dbefa6663de3b46dc6a888f70cd7e82562d1f7"},
    {file = "websockets-10.1-cp37-cp37m-manylinux_2_5_i686.manylinux1_i686.manylinux_2_12_i686.manylinux2010_i686.whl", hash = "sha256:e3872ae57acd4306ecf937d36177854e218e999af410a05c17168cd99676c512"},
    {file = "websockets-10.1-cp37-cp37m-manylinux_2_5_x86_64.manylinux1_x86_64.manylinux_2_12_x86_64.manylinux2010_x86_64.whl", hash = "sha256:b66e6d514f12c28d7a2d80bb2a48ef223342e99c449782d9831b0d29a9e88a17"},
    {file = "websockets-10.1-cp37-cp37m-musllinux_1_1_aarch64.whl", hash = "sha256:9f304a22ece735a3da8a51309bc2c010e23961a8f675fae46fdf62541ed62123"},
    {file = "websockets-10.1-cp37-cp37m-musllinux_1_1_i686.whl", hash = "sha256:189ed478395967d6a98bb293abf04e8815349e17456a0a15511f1088b6cb26e4"},
    {file = "websockets-10.1-cp37-cp37m-musllinux_1_1_x86_64.whl", hash = "sha256:08a42856158307e231b199671c4fce52df5786dd3d703f36b5d8ac76b206c485"},
    {file = "websockets-10.1-cp37-cp37m-win32.whl", hash = "sha256:3ef6f73854cded34e78390dbdf40dfdcf0b89b55c0e282468ef92646fce8d13a"},
    {file = "websockets-10.1-cp37-cp37m-win_amd64.whl", hash = "sha256:89e985d40d407545d5f5e2e58e1fdf19a22bd2d8cd54d20a882e29f97e930a0a"},
    {file = "websockets-10.1-cp38-cp38-macosx_10_9_universal2.whl", hash = "sha256:002071169d2e44ce8eb9e5ebac9fbce142ba4b5146eef1cfb16b177a27662657"},
    {file = "websockets-10.1-cp38-cp38-macosx_10_9_x86_64.whl", hash = "sha256:cfae282c2aa7f0c4be45df65c248481f3509f8c40ca8b15ed96c35668ae0ff69"},
    {file = "websockets-10.1-cp38-cp38-macosx_11_0_arm64.whl", hash = "sha256:97b4b68a2ddaf5c4707ae79c110bfd874c5be3c6ac49261160fb243fa45d8bbb"},
    {file = "websockets-10.1-cp38-cp38-manylinux_2_17_aarch64.manylinux2014_aarch64.whl", hash = "sha256:7c9407719f42cb77049975410490c58a705da6af541adb64716573e550e5c9db"},
    {file = "websockets-10.1-cp38-cp38-manylinux_2_5_i686.manylinux1_i686.manylinux_2_12_i686.manylinux2010_i686.whl", hash = "sha256:1d858fb31e5ac992a2cdf17e874c95f8a5b1e917e1fb6b45ad85da30734b223f"},
    {file = "websockets-10.1-cp38-cp38-manylinux_2_5_x86_64.manylinux1_x86_64.manylinux_2_12_x86_64.manylinux2010_x86_64.whl", hash = "sha256:7bdd3d26315db0a9cf8a0af30ca95e0aa342eda9c1377b722e71ccd86bc5d1dd"},
    {file = "websockets-10.1-cp38-cp38-musllinux_1_1_aarch64.whl", hash = "sha256:e259be0863770cb91b1a6ccf6907f1ac2f07eff0b7f01c249ed751865a70cb0d"},
    {file = "websockets-10.1-cp38-cp38-musllinux_1_1_i686.whl", hash = "sha256:6b014875fae19577a392372075e937ebfebf53fd57f613df07b35ab210f31534"},
    {file = "websockets-10.1-cp38-cp38-musllinux_1_1_x86_64.whl", hash = "sha256:98de71f86bdb29430fd7ba9997f47a6b10866800e3ea577598a786a785701bb0"},
    {file = "websockets-10.1-cp38-cp38-win32.whl", hash = "sha256:3a02ab91d84d9056a9ee833c254895421a6333d7ae7fff94b5c68e4fa8095519"},
    {file = "websockets-10.1-cp38-cp38-win_amd64.whl", hash = "sha256:7d6673b2753f9c5377868a53445d0c321ef41ff3c8e3b6d57868e72054bfce5f"},
    {file = "websockets-10.1-cp39-cp39-macosx_10_9_universal2.whl", hash = "sha256:ddab2dc69ee5ae27c74dbfe9d7bb6fee260826c136dca257faa1a41d1db61a89"},
    {file = "websockets-10.1-cp39-cp39-macosx_10_9_x86_64.whl", hash = "sha256:14e9cf68a08d1a5d42109549201aefba473b1d925d233ae19035c876dd845da9"},
    {file = "websockets-10.1-cp39-cp39-macosx_11_0_arm64.whl", hash = "sha256:e4819c6fb4f336fd5388372cb556b1f3a165f3f68e66913d1a2fc1de55dc6f58"},
    {file = "websockets-10.1-cp39-cp39-manylinux_2_17_aarch64.manylinux2014_aarch64.whl", hash = "sha256:05e7f098c76b0a4743716590bb8f9706de19f1ef5148d61d0cf76495ec3edb9c"},
    {file = "websockets-10.1-cp39-cp39-manylinux_2_5_i686.manylinux1_i686.manylinux_2_12_i686.manylinux2010_i686.whl", hash = "sha256:5bb6256de5a4fb1d42b3747b4e2268706c92965d75d0425be97186615bf2f24f"},
    {file = "websockets-10.1-cp39-cp39-manylinux_2_5_x86_64.manylinux1_x86_64.manylinux_2_12_x86_64.manylinux2010_x86_64.whl", hash = "sha256:888a5fa2a677e0c2b944f9826c756475980f1b276b6302e606f5c4ff5635be9e"},
    {file = "websockets-10.1-cp39-cp39-musllinux_1_1_aarch64.whl", hash = "sha256:6fdec1a0b3e5630c58e3d8704d2011c678929fce90b40908c97dfc47de8dca72"},
    {file = "websockets-10.1-cp39-cp39-musllinux_1_1_i686.whl", hash = "sha256:531d8eb013a9bc6b3ad101588182aa9b6dd994b190c56df07f0d84a02b85d530"},
    {file = "websockets-10.1-cp39-cp39-musllinux_1_1_x86_64.whl", hash = "sha256:0d93b7cadc761347d98da12ec1930b5c71b2096f1ceed213973e3cda23fead9c"},
    {file = "websockets-10.1-cp39-cp39-win32.whl", hash = "sha256:d9b245db5a7e64c95816e27d72830e51411c4609c05673d1ae81eb5d23b0be54"},
    {file = "websockets-10.1-cp39-cp39-win_amd64.whl", hash = "sha256:882c0b8bdff3bf1bd7f024ce17c6b8006042ec4cceba95cf15df57e57efa471c"},
    {file = "websockets-10.1-pp37-pypy37_pp73-macosx_10_9_x86_64.whl", hash = "sha256:10edd9d7d3581cfb9ff544ac09fc98cab7ee8f26778a5a8b2d5fd4b0684c5ba5"},
    {file = "websockets-10.1-pp37-pypy37_pp73-manylinux_2_17_aarch64.manylinux2014_aarch64.whl", hash = "sha256:baa83174390c0ff4fc1304fbe24393843ac7a08fdd59295759c4b439e06b1536"},
    {file = "websockets-10.1-pp37-pypy37_pp73-manylinux_2_5_i686.manylinux1_i686.manylinux_2_12_i686.manylinux2010_i686.whl", hash = "sha256:483edee5abed738a0b6a908025be47f33634c2ad8e737edd03ffa895bd600909"},
    {file = "websockets-10.1-pp37-pypy37_pp73-manylinux_2_5_x86_64.manylinux1_x86_64.manylinux_2_12_x86_64.manylinux2010_x86_64.whl", hash = "sha256:816ae7dac2c6522cfa620947ead0ca95ac654916eebf515c94d7c28de5601a6e"},
    {file = "websockets-10.1-pp37-pypy37_pp73-win_amd64.whl", hash = "sha256:1dafe98698ece09b8ccba81b910643ff37198e43521d977be76caf37709cf62b"},
    {file = "websockets-10.1.tar.gz", hash = "sha256:181d2b25de5a437b36aefedaf006ecb6fa3aa1328ec0236cdde15f32f9d3ff6d"},
]
zipp = [
    {file = "zipp-3.6.0-py3-none-any.whl", hash = "sha256:9fe5ea21568a0a70e50f273397638d39b03353731e6cbbb3fd8502a33fec40bc"},
    {file = "zipp-3.6.0.tar.gz", hash = "sha256:71c644c5369f4a6e07636f0aa966270449561fcea2e3d6747b8d23efaa9d7832"},
]<|MERGE_RESOLUTION|>--- conflicted
+++ resolved
@@ -261,14 +261,6 @@
 python-versions = "*"
 
 [[package]]
-name = "iniconfig"
-version = "1.1.1"
-description = "iniconfig: brain-dead simple config-ini parsing"
-category = "dev"
-optional = false
-python-versions = "*"
-
-[[package]]
 name = "jeepney"
 version = "0.7.1"
 description = "Low-level, pure Python DBus protocol wrapper."
@@ -375,14 +367,6 @@
 pyparsing = ">=2.0.2,<3.0.5 || >3.0.5"
 
 [[package]]
-<<<<<<< HEAD
-name = "pathspec"
-version = "0.9.0"
-description = "Utility library for gitignore style pattern matching of file paths."
-category = "dev"
-optional = false
-python-versions = "!=3.0.*,!=3.1.*,!=3.2.*,!=3.3.*,!=3.4.*,>=2.7"
-=======
 name = "pandas"
 version = "1.3.5"
 description = "Powerful data structures for data analysis, time series, and statistics"
@@ -402,7 +386,6 @@
 
 [package.extras]
 test = ["hypothesis (>=3.58)", "pytest (>=6.0)", "pytest-xdist"]
->>>>>>> aea75b18
 
 [[package]]
 name = "pillow"
@@ -424,7 +407,6 @@
 testing = ["coverage", "nose"]
 
 [[package]]
-<<<<<<< HEAD
 name = "platformdirs"
 version = "2.4.0"
 description = "A small Python module for determining appropriate platform-specific dirs, e.g. a \"user data dir\"."
@@ -437,8 +419,6 @@
 test = ["appdirs (==1.4.4)", "pytest (>=6)", "pytest-cov (>=2.7)", "pytest-mock (>=3.6)"]
 
 [[package]]
-=======
->>>>>>> aea75b18
 name = "pluggy"
 version = "1.0.0"
 description = "plugin and hook calling mechanisms for python"
@@ -888,11 +868,7 @@
 name = "typing-extensions"
 version = "4.0.1"
 description = "Backported and Experimental Type Hints for Python 3.6+"
-<<<<<<< HEAD
-category = "dev"
-=======
-category = "main"
->>>>>>> aea75b18
+category = "main"
 optional = false
 python-versions = ">=3.6"
 
@@ -940,11 +916,7 @@
 [metadata]
 lock-version = "1.1"
 python-versions = ">=3.8,<3.11"
-<<<<<<< HEAD
-content-hash = "59377f011ca9f92d75f3e1b77e2e10866f482bf11fab4a47c4cc13014358024b"
-=======
 content-hash = "843fba85cc521e20655a0e923b228fb0f55e526a0b43bc252560a89d29f85eba"
->>>>>>> aea75b18
 
 [metadata.files]
 alabaster = [
@@ -1094,10 +1066,6 @@
 importlib-metadata = [
     {file = "importlib_metadata-4.10.0-py3-none-any.whl", hash = "sha256:b7cf7d3fef75f1e4c80a96ca660efbd51473d7e8f39b5ab9210febc7809012a4"},
     {file = "importlib_metadata-4.10.0.tar.gz", hash = "sha256:92a8b58ce734b2a4494878e0ecf7d79ccd7a128b5fc6014c401e0b61f006f0f6"},
-]
-iniconfig = [
-    {file = "iniconfig-1.1.1-py2.py3-none-any.whl", hash = "sha256:011e24c64b7f47f6ebd835bb12a743f2fbe9a26d4cecaa7f53bc4f35ee9da8b3"},
-    {file = "iniconfig-1.1.1.tar.gz", hash = "sha256:bc3af051d7d14b2ee5ef9969666def0cd1a000e121eaea580d4a313df4b37f32"},
 ]
 iniconfig = [
     {file = "iniconfig-1.1.1-py2.py3-none-any.whl", hash = "sha256:011e24c64b7f47f6ebd835bb12a743f2fbe9a26d4cecaa7f53bc4f35ee9da8b3"},
@@ -1309,11 +1277,6 @@
     {file = "packaging-21.3-py3-none-any.whl", hash = "sha256:ef103e05f519cdc783ae24ea4e2e0f508a9c99b2d4969652eed6a2e1ea5bd522"},
     {file = "packaging-21.3.tar.gz", hash = "sha256:dd47c42927d89ab911e606518907cc2d3a1f38bbd026385970643f9c5b8ecfeb"},
 ]
-<<<<<<< HEAD
-pathspec = [
-    {file = "pathspec-0.9.0-py2.py3-none-any.whl", hash = "sha256:7d15c4ddb0b5c802d161efc417ec1a2558ea2653c2e8ad9c19098201dc1c993a"},
-    {file = "pathspec-0.9.0.tar.gz", hash = "sha256:e564499435a2673d586f6b2130bb5b95f04a3ba06f81b8f895b651a3c76aabb1"},
-=======
 pandas = [
     {file = "pandas-1.3.5-cp310-cp310-macosx_10_9_universal2.whl", hash = "sha256:62d5b5ce965bae78f12c1c0df0d387899dd4211ec0bdc52822373f13a3a022b9"},
     {file = "pandas-1.3.5-cp310-cp310-macosx_10_9_x86_64.whl", hash = "sha256:adfeb11be2d54f275142c8ba9bf67acee771b7186a5745249c7d5a06c670136b"},
@@ -1340,7 +1303,6 @@
     {file = "pandas-1.3.5-cp39-cp39-win32.whl", hash = "sha256:c69406a2808ba6cf580c2255bcf260b3f214d2664a3a4197d0e640f573b46fd3"},
     {file = "pandas-1.3.5-cp39-cp39-win_amd64.whl", hash = "sha256:32e1a26d5ade11b547721a72f9bfc4bd113396947606e00d5b4a5b79b3dcb006"},
     {file = "pandas-1.3.5.tar.gz", hash = "sha256:1e4285f5de1012de20ca46b188ccf33521bff61ba5c5ebd78b4fb28e5416a9f1"},
->>>>>>> aea75b18
 ]
 pillow = [
     {file = "Pillow-8.4.0-cp310-cp310-macosx_10_10_universal2.whl", hash = "sha256:81f8d5c81e483a9442d72d182e1fb6dcb9723f289a57e8030811bac9ea3fef8d"},
@@ -1389,13 +1351,10 @@
     {file = "pkginfo-1.8.2-py2.py3-none-any.whl", hash = "sha256:c24c487c6a7f72c66e816ab1796b96ac6c3d14d49338293d2141664330b55ffc"},
     {file = "pkginfo-1.8.2.tar.gz", hash = "sha256:542e0d0b6750e2e21c20179803e40ab50598d8066d51097a0e382cba9eb02bff"},
 ]
-<<<<<<< HEAD
 platformdirs = [
     {file = "platformdirs-2.4.0-py3-none-any.whl", hash = "sha256:8868bbe3c3c80d42f20156f22e7131d2fb321f5bc86a2a345375c6481a67021d"},
     {file = "platformdirs-2.4.0.tar.gz", hash = "sha256:367a5e80b3d04d2428ffa76d33f124cf11e8fff2acdaa9b43d545f5c7d661ef2"},
 ]
-=======
->>>>>>> aea75b18
 pluggy = [
     {file = "pluggy-1.0.0-py2.py3-none-any.whl", hash = "sha256:74134bbf457f031a36d68416e1509f34bd5ccc019f0bcc952c7b909d06b37bd3"},
     {file = "pluggy-1.0.0.tar.gz", hash = "sha256:4224373bacce55f955a878bf9cfa763c1e360858e330072059e10bad68531159"},
