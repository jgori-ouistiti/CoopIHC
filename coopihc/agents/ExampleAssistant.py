import numpy
from coopihc.agents.BaseAgent import BaseAgent
from coopihc.base.State import State
from coopihc.base.elements import discrete_array_element, cat_element
from coopihc.policy.BasePolicy import BasePolicy
<<<<<<< HEAD
from coopihc.policy import ExamplePolicy
from coopihc.observation.RuleObservationEngine import RuleObservationEngine
from coopihc.observation.utils import base_user_engine_specification
from coopihc.inference.BaseInferenceEngine import BaseInferenceEngine
=======
from coopihc.policy.DualPolicy import DualPolicy
from coopihc.policy.ExamplePolicy import (
    CoordinatedPolicy,
    CoordinatedPolicyWithParams,
    PseudoRandomPolicy,
)
from coopihc.inference.DualInferenceEngine import DualInferenceEngine
from coopihc.inference.ExampleInferenceEngine import (
    CoordinatedInferenceEngine,
    RolloutCoordinatedInferenceEngine,
)
from coopihc.inference.BaseInferenceEngine import BaseInferenceEngine
from coopihc.bundle.Bundle import Bundle
import copy
>>>>>>> a8c1bf8f


class ExampleAssistant(BaseAgent):
    """An Example of an Assistant.

    An agent that handles the ExamplePolicy, has a single 1d state, and has the default observation and inference engines.
    See the documentation of the :py:mod:`BaseAgent <coopihc.agents.BaseAgent.BaseAgent>` class for more details.

    :meta public:
    """

    def __init__(self, *args, **kwargs):

        # Call the policy defined above
        action_state = State()
        action_state["action"] = cat_element(N=1, init=0)

        # Use default observation and inference engines
        observation_engine = None
        inference_engine = None

        super().__init__(
            "assistant",
            *args,
            agent_policy=BasePolicy,
            policy_kwargs={"action_state": action_state},
            agent_observation_engine=observation_engine,
            agent_inference_engine=inference_engine,
            **kwargs
<<<<<<< HEAD
=======
        )


class CoordinatedAssistant(BaseAgent):
    def __init__(self, user_model=None, *args, **kwargs):

        self.user_model = user_model

        # Call the policy defined above
        action_state = State()
        action_state["action"] = cat_element(N=10, init=0)

        # Use default observation and inference engines
        observation_engine = None
        inference_engine = None

        super().__init__(
            "assistant",
            *args,
            agent_policy=CoordinatedPolicy(action_state=action_state),
            agent_observation_engine=observation_engine,
            agent_inference_engine=inference_engine,
            **kwargs
        )

    def finit(self):
        copy_task = copy.deepcopy(self.task)
        self.simulation_bundle = Bundle(task=copy_task, user=self.user_model)


class CoordinatedAssistantWithInference(BaseAgent):
    def __init__(self, user_model=None, *args, **kwargs):

        self.user_model = user_model
        state = State()
        state["user_p0"] = copy.deepcopy(user_model.state.p0)
        # Call the policy defined above
        action_state = State()
        action_state["action"] = discrete_array_element(init=0, low=0, high=9)

        # Use default observation and inference engines
        observation_engine = None
        inference_engine = CoordinatedInferenceEngine()

        super().__init__(
            "assistant",
            *args,
            agent_state=state,
            agent_policy=CoordinatedPolicyWithParams(action_state=action_state),
            agent_observation_engine=observation_engine,
            agent_inference_engine=inference_engine,
            **kwargs
        )

    def finit(self):
        copy_task = copy.deepcopy(self.task)
        self.simulation_bundle = Bundle(task=copy_task, user=self.user_model)


class CoordinatedAssistantWithRollout(BaseAgent):
    def __init__(self, task_model, user_model, p, **kwargs):
        state = State()
        state["p0"] = discrete_array_element(init=0, low=0, high=9)
        state["p1"] = discrete_array_element(init=p[0], low=0, high=9)
        state["p2"] = discrete_array_element(init=p[1], low=0, high=9)

        # Use default observation engine
        inference_engine = DualInferenceEngine(
            primary_inference_engine=RolloutCoordinatedInferenceEngine(
                task_model, user_model, self
            ),
            dual_inference_engine=BaseInferenceEngine(),
            primary_kwargs={},
            dual_kwargs={},
        )

        policy = PseudoRandomPolicy(
            action_state=State(
                **{"action": discrete_array_element(init=0, low=0, high=9)}
            )
        )

        super().__init__(
            "assistant",
            agent_state=state,
            agent_policy=policy,
            agent_observation_engine=None,
            agent_inference_engine=inference_engine,
            **kwargs
>>>>>>> a8c1bf8f
        )<|MERGE_RESOLUTION|>--- conflicted
+++ resolved
@@ -3,12 +3,6 @@
 from coopihc.base.State import State
 from coopihc.base.elements import discrete_array_element, cat_element
 from coopihc.policy.BasePolicy import BasePolicy
-<<<<<<< HEAD
-from coopihc.policy import ExamplePolicy
-from coopihc.observation.RuleObservationEngine import RuleObservationEngine
-from coopihc.observation.utils import base_user_engine_specification
-from coopihc.inference.BaseInferenceEngine import BaseInferenceEngine
-=======
 from coopihc.policy.DualPolicy import DualPolicy
 from coopihc.policy.ExamplePolicy import (
     CoordinatedPolicy,
@@ -23,7 +17,6 @@
 from coopihc.inference.BaseInferenceEngine import BaseInferenceEngine
 from coopihc.bundle.Bundle import Bundle
 import copy
->>>>>>> a8c1bf8f
 
 
 class ExampleAssistant(BaseAgent):
@@ -53,8 +46,6 @@
             agent_observation_engine=observation_engine,
             agent_inference_engine=inference_engine,
             **kwargs
-<<<<<<< HEAD
-=======
         )
 
 
@@ -144,5 +135,4 @@
             agent_observation_engine=None,
             agent_inference_engine=inference_engine,
             **kwargs
->>>>>>> a8c1bf8f
         )