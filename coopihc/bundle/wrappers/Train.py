--- conflicted
+++ resolved
@@ -177,13 +177,6 @@
             return self._convertor.filter_gamestate(self.bundle.assistant.observation)
 
     def step(self, action):
-<<<<<<< HEAD
-        action = self._convertor.adapt_discrete_and_multidiscrete_action(
-            self._convertor, action, self
-        )
-=======
-
->>>>>>> a8c1bf8f
         user_action = action.get("user_action", None)
         assistant_action = action.get("assistant_action", None)
 
@@ -293,28 +286,5 @@
                 _key = k
 
             dic.update(v)
-<<<<<<< HEAD
-        return dic
-
-    def adapt_discrete_and_multidiscrete_action(self, action, traingym):
-        """_adapt_discrete_and_multidiscrete_action
-
-        Transforms a Gym action to a CoopIHC valid action.
-
-        """
-        for key, value in action.items():
-            if isinstance(traingym.action_space.spaces[key], gym.spaces.Box):
-                pass
-            elif isinstance(
-                traingym.action_space.spaces[key],
-                (gym.spaces.Discrete, gym.spaces.MultiDiscrete),
-            ):
-                atr1, atr2 = key.split("_")
-                action[key] = getattr(
-                    getattr(traingym.bundle, atr1), atr2
-                ).spaces._array_bound[value]
-        return action
-=======
-
-        return dic
->>>>>>> a8c1bf8f
+
+        return dic