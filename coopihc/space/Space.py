--- conflicted
+++ resolved
@@ -141,15 +141,6 @@
 
     """
 
-<<<<<<< HEAD
-    def __init__(self, array_list, *args, seed=None, **kwargs):
-        self._cflag = None
-        self.rng = numpy.random.default_rng(seed)
-
-        # Deal with variable format input
-        if isinstance(array_list, numpy.ndarray):
-            pass
-=======
     def __init__(
         self,
         array_bound,
@@ -176,7 +167,6 @@
         elif space_type == "continuous":
             _array_bound = array_bound
             bound_shape = 2
->>>>>>> 0d682936
         else:
             raise NotImplementedError
 
@@ -311,21 +301,6 @@
                 )
             except ValueError:
                 return False
-
-    def __eq__(self, other):
-        if self.dtype != other.dtype:
-            return False
-        if self.shape != other.shape:
-            return False
-        for _sr, _or in zip(self.range, other.range):
-            condition = _sr != _or
-            try:
-                if condition:
-                    return False
-            except ValueError:
-                if condition.any():
-                    return False
-        return True
 
     def __iter__(self):
         """__iter__
@@ -440,17 +415,7 @@
         elif self.space_type == "multidiscrete":
             low = numpy.asarray([numpy.min(v) for v in self._array_bound])
         else:
-<<<<<<< HEAD
-            low = []
-            for r in self.range:
-                r = r.squeeze()
-                try:
-                    low.append(min(r))
-                except TypeError:
-                    low.append(r)
-=======
             low = self._array_bound[0]
->>>>>>> 0d682936
         return low
 
     @property
@@ -477,45 +442,16 @@
         elif self.space_type == "multidiscrete":
             high = numpy.asarray([numpy.max(v) for v in self._array_bound])
         else:
-<<<<<<< HEAD
-
-            high = []
-            for r in self.range:
-                r = r.squeeze()
-                try:
-                    high.append(max(r))
-                except TypeError:
-                    high.append(r)
-=======
             high = self._array_bound[-1]
->>>>>>> 0d682936
         return high
 
     @property
     def N(self):
-<<<<<<< HEAD
-        """Returns the cardinality of the set (space) --- Only useful for 1d discrete spaces.
-=======
         """N
->>>>>>> 0d682936
 
         Cardinality of the space. Returns None for continuous spaces:
 
-<<<<<<< HEAD
-        """
-        if self.continuous:
-            return None
-        elif self.dtype == numpy.object:
-            return None
-        else:
-            if len(self) > 1:
-                return None
-
-            else:
-                return len(self.range[0].squeeze())
-=======
-        .. code-block:: python
->>>>>>> 0d682936
+        .. code-block:: python
 
             s = Space(numpy.array([1, 2, 3], dtype=numpy.int16), "discrete")
             assert s.N == 3
@@ -572,12 +508,6 @@
         :return: value array shape
         :rtype: tuple
         """
-<<<<<<< HEAD
-
-        if self._cflag is None:
-            self._cflag = numpy.issubdtype(self.dtype, numpy.inexact)
-        return self._cflag
-=======
         if self._shape is None:
             if self.space_type == "continuous":
                 self._shape = self.low.shape
@@ -589,7 +519,6 @@
                 return None
 
         return self._shape
->>>>>>> 0d682936
 
     def sample(self):
         """sample
@@ -621,30 +550,11 @@
                 [[self.rng.choice(_ab).astype(self.dtype)] for _ab in self._array_bound]
             )
         else:
-<<<<<<< HEAD
-            # The conditional check for __iter__ is here to deal with single value spaces. Will not work if that value happens to be a string, but that is okay.
-            return numpy.array(
-                [
-                    self.rng.choice(r.squeeze(), replace=True).astype(self.dtype)
-                    if hasattr(r.squeeze().tolist(), "__iter__")
-                    else r
-                    for r in self.range
-                ]
-            ).reshape(self.shape)
-=======
             raise NotImplementedError
->>>>>>> 0d682936
 
     def serialize(self):
         """serialize
 
-<<<<<<< HEAD
-        :return: dictionary representation of a Space object
-        :rtype: dict
-        """
-
-        return {"array_list": self._array}
-=======
             A representation of the Space that is JSONable.
 
             .. code-block:: python
@@ -748,5 +658,4 @@
         arr = numpy.empty([len(a) for a in arrays] + [la], dtype=dtype)
         for i, a in enumerate(numpy.ix_(*arrays)):
             arr[..., i] = a
-        return arr.reshape(-1, la), shape
->>>>>>> 0d682936
+        return arr.reshape(-1, la), shape