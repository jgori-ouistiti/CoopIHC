import numpy
from coopihc.policy.BasePolicy import BasePolicy


class ExamplePolicy(BasePolicy):
    """ExamplePolicy

    A simple policy which assumes that the agent using it has a 'goal' state and that the task has an 'x' state. x is compared to the goal and appropriate action is taken to make sure x reaches the goal.


    """

    def __init____init__(self, *args, action_state=None, **kwargs):
        super().__init__(*args, action_state=None, **kwargs)

    def sample(self, agent_observation=None, agent_state=None):
        """sample

        Compares 'x' to goal and issues +-1 accordingly.

        :return: action, reward
        :rtype: tuple(`StateElement<coopihc.base.StateElement.StateElement>`, float)
        """

        if agent_observation is None:
            agent_observation = self.observation

        if (
            agent_observation["task_state"]["x"]
            < agent_observation["user_state"]["goal"]
        ):
            _action_value = 1
        elif (
            agent_observation["task_state"]["x"]
            > agent_observation["user_state"]["goal"]
        ):
            _action_value = -1
        else:
            _action_value = 0

<<<<<<< HEAD
        new_action = self.new_action
        new_action[:] = _action_value

        return new_action, 0
=======
        return _action_value, 0


class PseudoRandomPolicy(BasePolicy):
    def __init__(self, *args, **kwargs):
        super().__init__(*args, **kwargs)

    def sample(self, agent_observation=None, agent_state=None):
        if agent_observation is None:
            agent_observation = self.observation

        x = agent_observation.task_state.x

        _action_value = (
            8 + self.state.p0 * x + self.state.p1 * x * x + self.state.p2 * x * x * x
        ) % 10

        return _action_value, 0


class CoordinatedPolicy(BasePolicy):
    @property
    def simulation_bundle(self):
        return self.host.simulation_bundle

    def sample(self, agent_observation=None, agent_state=None):
        if agent_observation is None:
            agent_observation = self.observation

        reset_dic = {"task_state": agent_observation.task_state}

        self.simulation_bundle.reset(dic=reset_dic)
        self.simulation_bundle.step(turn=2)

        _action_value = self.simulation_bundle.user.action

        return _action_value, 0


class CoordinatedPolicyWithParams(CoordinatedPolicy):
    def sample(self, agent_observation=None, agent_state=None):
        if agent_observation is None:
            agent_observation = self.observation

        reset_dic = {
            "task_state": copy.deepcopy(agent_observation.task_state),
            "user_state": {
                "p0": copy.deepcopy(agent_observation.assistant_state.user_p0)
            },
        }

        self.simulation_bundle.reset(dic=reset_dic)
        self.simulation_bundle.step(turn=2)

        _action_value = copy.copy(self.simulation_bundle.user.action)

        return _action_value, 0
>>>>>>> a8c1bf8f
<|MERGE_RESOLUTION|>--- conflicted
+++ resolved
@@ -38,12 +38,6 @@
         else:
             _action_value = 0
 
-<<<<<<< HEAD
-        new_action = self.new_action
-        new_action[:] = _action_value
-
-        return new_action, 0
-=======
         return _action_value, 0
 
 
@@ -100,5 +94,4 @@
 
         _action_value = copy.copy(self.simulation_bundle.user.action)
 
-        return _action_value, 0
->>>>>>> a8c1bf8f
+        return _action_value, 0