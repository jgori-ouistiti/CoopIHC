--- conflicted
+++ resolved
@@ -40,8 +40,6 @@
         return self.__class__.__name__
 
     @property
-<<<<<<< HEAD
-=======
     def state(self):
         try:
             return self.host.state
@@ -49,7 +47,6 @@
             raise AttributeError("This policy has not been connected to an agent yet.")
 
     @property
->>>>>>> a8c1bf8f
     def observation(self):
         """observation
 
