--- conflicted
+++ resolved
@@ -31,11 +31,8 @@
 sphinxcontrib-tikz = "^0.4.15"
 twine = "^3.7.0"
 pytest = "^6.2.5"
-<<<<<<< HEAD
 black = {version = "^21.12b0", allow-prereleases = true}
-=======
 setuptools = "^59.6.0"
->>>>>>> aea75b18
 
 [build-system]
 requires = ["poetry-core>=1.0.0", "setuptools>=45", "wheel", "setuptools_scm>=6.2"]
