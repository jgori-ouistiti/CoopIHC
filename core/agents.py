import numpy
from abc import ABC, abstractmethod
from collections import OrderedDict

import core.observation
from core.space import State, StateElement, Space
from core.policy import BasePolicy, LinearFeedback
from core.observation import (
    RuleObservationEngine,
    base_user_engine_specification,
    base_assistant_engine_specification,
    base_task_engine_specification,
)
from core.inference import (
    BaseInferenceEngine,
    GoalInferenceWithUserPolicyGiven,
    ContinuousKalmanUpdate,
)
from core.helpers import flatten, sort_two_lists

import matplotlib.pyplot as plt
from matplotlib.patches import Ellipse
import matplotlib.transforms as transforms
import scipy.linalg


import sys
import copy
import gym.spaces


class BaseAgent(ABC):
    """Instantiate or subclass this class to define an agent that can be used in a Bundle.

    By default, this class will be initialized with an empty internal state, a BasePolicy with a single 'None' action, a RuleObservationEngine with a BaseUser of BaseAssistant profile, and a BaseInference engine.

    You can override some components, e.g. to override the existing policy of an agent, do:
        changed_policy_user = MyNewUser(agent_policy = some_other_policy)
    In that case, MyNewUser class which had been defined with some specific policy, has had its policy overriden by 'some_other_policy'; all other components remain equal.


    The main API methods that users of this class should redefine are:

        + finit
        + reset
        + render


    :param str role: 'user' or 'assistant'
    :param type **kwargs: keyword values ( each agent_X key expects a valid X object, and X_kwargs expects a valid dictionnary of keyword arguments for X)

        + agent_policy
        + agent_inference_engine
        + agent_observation_engine
        + agent_state
        + policy_kwargs
        + inference_engine_kwargs
        + observation_engine_kwargs
        + state_kwargs


    :return: A Bundle-compatible agent
    :rtype: BaseAgent

    """

    def __init__(self, role, **kwargs):
        component_dic, remaining_kwargs = self._allow_override(
            **kwargs
        )  # This line can probably be removed

        # Bundles stuff
        self.bundle = None
        self.ax = None

        # Set role of agent
        if role not in ["user", "assistant"]:
            raise ValueError(
                "First argument 'role' should be either 'user' or 'assistant'"
            )
        else:
            self.role = role

        # Define policy
        self.attach_policy(component_dic["policy"], **kwargs.pop("policy_kwargs", {}))
        # self._attach_policy(policy, **policy_kwargs)

        # Init state
        if component_dic["state"] is None:
            self.state = State(**kwargs.pop("state_kwargs", {}))
        else:
            self.state = component_dic["state"]

        # Define observation engine
        self.attach_observation_engine(
            component_dic["observation_engine"],
            **kwargs.pop("observation_engine_kwargs", {})
        )

        # Define inference engine
        self.attach_inference_engine(
            component_dic["inference_engine"],
            **kwargs.pop("inference_engine_kwargs", {})
        )

    def _allow_override(self, **kwargs):
        ## Seems to me that the commented out part is useless. I forgot why I did it in the first place.

        # oap = kwargs.pop("override_agent_policy", None)
        # if oap is not None:
        #     agent_policy = oap
        # else:
        agent_policy = kwargs.pop("agent_policy", None)

        # oaoe = kwargs.pop("override_agent_observation_engine", None)
        # if oaoe is not None:
        #     agent_observation_engine = oaoe
        # else:
        agent_observation_engine = kwargs.pop("agent_observation_engine", None)

        # oaie = kwargs.pop("override_agent_inference_engine", None)
        # if oaie is not None:
        #     agent_inference_engine = oaie
        # else:
        agent_inference_engine = kwargs.pop("agent_inference_engine", None)

        # oas = kwargs.pop("override_agent_state", None)
        # if oas is not None:
        #     agent_state = oas
        # else:
        agent_state = kwargs.pop("agent_state", None)

        return {
            "state": agent_state,
            "policy": agent_policy,
            "observation_engine": agent_observation_engine,
            "inference_engine": agent_inference_engine,
        }, kwargs

    def _content__(self):
        return {
            "Name": self.__class__.__name__,
            "State": self.state._content__(),
            "Observation Engine": self.observation_engine._content__(),
            "Inference Engine": self.inference_engine._content__(),
            "Policy": self.policy._content__(),
        }

    @property
    def observation(self):
        """Returns the latest observation"""
<<<<<<< HEAD
        return (
            self.inference_engine.buffer[-1]
            if self.inference_engine.buffer is not None
            else None
        )
=======
        return self.inference_engine.buffer[-1]
>>>>>>> 5703f69e

    @property
    def action(self):
        """Returns the latest selected action"""
        return self.policy.action_state["action"]

    def attach_policy(self, policy, **kwargs):
        if policy is None:
            self.policy = BasePolicy()
        else:
            self.policy = policy
        self.policy.host = self

    def attach_observation_engine(self, observation_engine, **kwargs):
        if observation_engine is None:
            if self.role == "user":
                self.observation_engine = RuleObservationEngine(
                    base_user_engine_specification
                )
            elif self.role == "assistant":
                self.observation_engine = RuleObservationEngine(
                    base_assistant_engine_specification
                )
            else:
                raise NotImplementedError
        else:
            self.observation_engine = observation_engine
        self.observation_engine.host = self

    def attach_inference_engine(self, inference_engine, **kwargs):
        if inference_engine is None:
            self.inference_engine = BaseInferenceEngine()
        else:
            self.inference_engine = inference_engine
        self.inference_engine.host = self

    def _base_reset(self, all=True, dic=None):

        if all:
            self.policy.reset()
            self.inference_engine.reset()
            self.observation_engine.reset()

        if not dic:
            self.state.reset()
            # self.reset(dic=dic)   # Check but this should not be needed
            self.reset()

            return

        # self.reset(dic=dic)   # Check but this should not be needed
        self.reset()
        for key in list(self.state.keys()):
            value = dic.get(key)
            if isinstance(value, StateElement):
                value = value["values"]
            if value is not None:
                self.state[key]["values"] = value

    def reset(self):
        """What should happen when initializing the agent.

        Bundles will reset all engines, states and policies and handles forced resets (by the reset dictionnary mechanism), so you don't need to take care of that here.

        """
        pass

    def finit(self):
        """finit is called by bundle during its initialization. This gives the possibility to finish initializing (finit) the agent when information from another component is required e.g. an assistant which requires the list of possible targets from the task."""
        pass

    def _take_action(self):
        return self.policy.sample()

    def _agent_step(self, infer=True):
        """Play one agent's turn: Observe the game state via the observation engine, update the internal state via the inference engine, collect rewards for both processes and pass them to the caller (usually the bundle).

        :return: agent_obs_reward; agent_infer_reward: agent_obs_reward (float) reward associated with observing. agent_infer_reward (float) reward associated with inferring

        :meta private:
        """
        # agent observes the state
        agent_observation, agent_obs_reward = self._observe(self.bundle.game_state)

        # Pass observation to InferenceEngine Buffer
        self.inference_engine.add_observation(agent_observation)
        # Infer the new user state
        if infer:

            agent_state, agent_infer_reward = self.inference_engine.infer()
            # Broadcast new agent_state
            self.state.update(agent_state)

            # Update agent observation
            if self.role == "user":
                if self.inference_engine.buffer[-1].get("user_state") is not None:
                    self.inference_engine.buffer[-1]["user_state"].update(agent_state)
            elif self.role == "assistant":
                if self.inference_engine.buffer[-1].get("assistant_state") is not None:
                    self.inference_engine.buffer[-1]["assistant_state"].update(
                        agent_state
                    )
        else:
            agent_infer_reward = 0
        return agent_obs_reward, agent_infer_reward

    def _observe(self, game_state):
        observation, reward = self.observation_engine.observe(game_state)
        return observation, reward

    def render(self, *args, **kwargs):
        """Renders the agent part of the bundle. Render can be redefined but should keep the same signature. Currently supports text and plot modes.

        :param args: (list) list of axes used in the bundle render, in order: axtask, axuser, axassistant
        :param mode: (str) currently supports either 'plot' or 'text'. Both modes can be combined by having both modes in the same string e.g. 'plottext' or 'plotext'.

        :meta public:
        """
        mode = kwargs.get("mode")
        if mode is None:
            mode = "text"

        if "plot" in mode:
            axtask, axuser, axassistant = args[:3]
            if self.ax is not None:
                pass
            else:
                if self.role == "user":
                    self.ax = axuser
                else:
                    self.ax = axassistant
                self.ax.axis("off")
                self.ax.set_title(type(self).__name__ + " State")
        if "text" in mode:
            print(type(self).__name__ + " State")


# Should not be needed anymore


<<<<<<< HEAD
class DummyAssistant(BaseAgent):
    """An Assistant that does nothing, used by Bundles that don't use an assistant.

    :meta private:
    """

    def __init__(self, **kwargs):
        """
        :meta private:
        """
        super().__init__("assistant", **kwargs)

    def finit(self):
        """
        :meta private:
        """
        pass

    def reset(self, dic=None):
        """
        :meta private:
        """
        pass


class DummyUser(BaseAgent):
    """An User that does nothing, used by Bundles that don't use an user.

    :meta private:
    """

    def __init__(self, **kwargs):
        """
        :meta private:
        """
        super().__init__("user", **kwargs)

    def finit(self):
        """
        :meta private:
        """
        pass

    def reset(self, dic=None):
        """
        :meta private:
        """
        pass
=======
# class DummyAssistant(BaseAgent):
#     """An Assistant that does nothing, used by Bundles that don't use an assistant.
#
#     :meta private:
#     """
#
#     def __init__(self, **kwargs):
#         """
#         :meta private:
#         """
#         super().__init__("assistant", **kwargs)
#
#     def finit(self):
#         """
#         :meta private:
#         """
#         pass
#
#     def reset(self, dic=None):
#         """
#         :meta private:
#         """
#         pass
#
#
# class DummyUser(BaseAgent):
#     """An User that does nothing, used by Bundles that don't use an user.
#
#     :meta private:
#     """
#
#     def __init__(self, **kwargs):
#         """
#         :meta private:
#         """
#         super().__init__("user", **kwargs)
#
#     def finit(self):
#         """
#         :meta private:
#         """
#         pass
#
#     def reset(self, dic=None):
#         """
#         :meta private:
#         """
#         pass
>>>>>>> 5703f69e


### Goal could be defined as a target state of the task, in a more general description.
class GoalDrivenDiscreteUser(BaseAgent):
    """A User that is driven by a Goal and uses Discrete actions. It expects to be used with a task that has a substate named targets. Its internal state includes a 'goal' substate, whose value is either one of the task's targets."""

    def finit(self):
        """Appends a Goal substate to the agent's internal state (with dummy values).

        :meta public:
        """
        target_space = self.bundle.task.state["targets"]["spaces"][0]
        self.state["goal"] = StateElement(values=None, spaces=copy.copy(target_space))

        return

    def render(self, *args, **kwargs):
        """Similar to BaseAgent's render, but prints the "Goal" state in addition.

        :param args: (list) list of axes used in the bundle render, in order: axtask, axuser, axassistant
        :param mode: (str) currently supports either 'plot' or 'text'. Both modes can be combined by having both modes in the same string e.g. 'plottext' or 'plotext'.

        :meta public:
        """

        mode = kwargs.get("mode")
        if mode is None:
            mode = "text"

        if "plot" in mode:
            axtask, axuser, axassistant = args[:3]
            if self.ax is not None:
                pass
            else:
                self.ax = axuser
                self.ax.text(0, 0, "Goal: {}".format(self.state["goal"][0][0]))
                self.ax.set_xlim([-0.5, 0.5])
                self.ax.set_ylim([-0.5, 0.5])
                self.ax.axis("off")
                self.ax.set_title(type(self).__name__ + " Goal")
        if "text" in mode:
            print(type(self).__name__ + " Goal")
            print(self.state["Goal"][0][0])


# class BIGAssistant(BaseAgent):
#     """An Assistant that maintains a discrete belief, updated with Bayes' rule. It supposes that the task has targets, and that the user selects one of these as a goal.
#
#     :param action_space: (list(gym.spaces)) space in which the actions of the user take place, e.g.``[gym.spaces.Box(low=-1, high=1, shape=(2, ), dtype=numpy.float64)]``
#     :param action_set: (list) possible action set for each subspace (None for Box) e.g. ``[None, None]``
#     :param user_model: (core.user_model) user_model used by the assistant to form the likelihood in Bayes rule. It can be the exact same model that is used by the user, or a different one (e.g. if the assistant has to learn the model)
#     :param observation_engine: (core.observation_engine).
#
#     :meta public:
#     """
#
#     def __init__(
#         self, action_space, action_set, user_model, observation_engine=None
#     ):
#
#         agent_state = State()
#         agent_policy = BIGDiscretePolicy()
#         observation_engine = None
#         inference_engine = GoalInferenceWithUserPolicyGiven(user_model)
#
#         super().__init__(
#             "assistant",
#             state=agent_state,
#             policy=agent_policy,
#             observation_engine=observation_engine,
#             inference_engine=inference_engine,
#         )
#
#     def finit(self):
#         """Appends a Belief substate to the agent's internal state.
#
#         :meta public:
#         """
#         targets = self.bundle.task.state["_value_Targets"]
#         self.state["_value_Beliefs"] = [
#             None,
#             [
#                 gym.spaces.Box(
#                     low=numpy.zeros(
#                         len(targets),
#                     ),
#                     high=numpy.ones(
#                         len(targets),
#                     ),
#                 )
#             ],
#             None,
#         ]
#         self.targets = targets
#
#     def reset(self, dic=None):
#         """Resets the belief substate with Uniform prior.
#
#         :meta public:
#         """
#         self.state.reset()
#         super().reset(dic)
#
#     def render(self, mode, *args, **kwargs):
#         """Draws a boxplot of the belief substate in the assistant axes.
#
#         :param args: see other render methods
#         :param mode: see other render methods
#         """
#         ## Begin Helper functions
#         def set_box(
#             ax,
#             pos,
#             draw="k",
#             fill=None,
#             symbol=None,
#             symbol_color=None,
#             shortcut=None,
#             box_width=1,
#             boxheight=1,
#             boxbottom=0,
#         ):
#             if shortcut == "void":
#                 draw = "k"
#                 fill = "#aaaaaa"
#                 symbol = None
#             elif shortcut == "target":
#                 draw = "#96006c"
#                 fill = "#913979"
#                 symbol = "1"
#                 symbol_color = "k"
#             elif shortcut == "goal":
#                 draw = "#009c08"
#                 fill = "#349439"
#                 symbol = "X"
#                 symbol_color = "k"
#             elif shortcut == "position":
#                 draw = "#00189c"
#                 fill = "#6573bf"
#                 symbol = "X"
#                 symbol_color = "k"
#
#             BOX_HW = box_width / 2
#             _x = [pos - BOX_HW, pos + BOX_HW, pos + BOX_HW, pos - BOX_HW]
#             _y = [
#                 boxbottom,
#                 boxbottom,
#                 boxbottom + boxheight,
#                 boxbottom + boxheight,
#             ]
#             x_cycle = _x + [_x[0]]
#             y_cycle = _y + [_y[0]]
#             if fill is not None:
#                 fill = ax.fill_between(_x[:2], _y[:2], _y[2:], color=fill)
#
#             (draw,) = ax.plot(x_cycle, y_cycle, "-", color=draw, lw=2)
#             symbol = None
#             if symbol is not None:
#                 symbol = ax.plot(
#                     pos, 0, color=symbol_color, marker=symbol, markersize=100
#                 )
#
#             return draw, fill, symbol
#
#         def draw_beliefs(ax):
#             targets = self.targets
#             beliefs = self.state["Beliefs"]
#             targets, beliefs = sort_two_lists(targets, beliefs)
#             ticks = []
#             ticklabels = []
#             for i, (t, b) in enumerate(zip(targets, beliefs)):
#                 draw, fill, symbol = set_box(
#                     ax, 2 * i, shortcut="target", boxheight=b
#                 )
#                 ticks.append(2 * i)
#                 try:
#                     _label = [int(_t) for _t in t]
#                 except TypeError:
#                     _label = int(t)
#                 ticklabels.append(_label)
#             self.ax.set_xticks(ticks)
#             self.ax.set_xticklabels(ticklabels, rotation=90)
#
#         ## End Helper functions
#
#         if "plot" in mode:
#             axtask, axuser, axassistant = args[:3]
#             ax = axassistant
#             if self.ax is not None:
#                 title = self.ax.get_title()
#                 self.ax.clear()
#                 draw_beliefs(ax)
#                 ax.set_title(title)
#
#             else:
#                 self.ax = ax
#                 draw_beliefs(ax)
#                 self.ax.set_title(type(self).__name__ + " Beliefs")
#
#         if "text" in mode:
#             targets = self.targets
#             beliefs = self.state["Beliefs"]
#             targets, beliefs = sort_two_lists(targets, beliefs)
#             print("Targets", targets)
#             print("Beliefs", beliefs)
<<<<<<< HEAD
=======

>>>>>>> 5703f69e

# ===================== Classic Control ==================== #

# An LQR Controller (implements a linear feedback policy)


class LQRController(BaseAgent):
    """
    .. math::

        action =  -K X + \Gamma  \mathcal{N}(\overline{\mu}, \Sigma)

    """

    def __init__(self, role, Q, R, *args, **kwargs):

        self.R = R
        self.Q = Q
        self.role = role

        self.gamma = kwargs.get("Gamma")
        self.mu = kwargs.get("Mu")
        self.sigma = kwargs.get("Sigma")

        agent_policy = kwargs.get("agent_policy")
        if agent_policy is None:
            action_state = State()
            action_state["action"] = StateElement(
                values=[None],
                spaces=[gym.spaces.Box(-numpy.inf, numpy.inf, shape=(1,))],
                possible_values=[[None]],
            )

            def shaped_gaussian_noise(self, action, observation, *args):
                gamma, mu, sigma = args[:3]
                if gamma is None:
                    return 0
                if sigma is None:
                    sigma = numpy.sqrt(self.host.timestep)  # Wiener process
                if mu is None:
                    mu = 0
                noise = gamma * numpy.random.normal(mu, sigma)
                return noise

            agent_policy = LinearFeedback(
                ("task_state", "x"),
                0,
                action_state,
                noise_function=shaped_gaussian_noise,
                noise_function_args=(self.gamma, self.mu, self.sigma),
            )

        observation_engine = kwargs.get("observation_engine")
        if observation_engine is None:
            observation_engine = RuleObservationEngine(base_task_engine_specification)

        inference_engine = kwargs.get("inference_engine")
        if inference_engine is None:
            pass

        state = kwargs.get("state")
        if state is None:
            pass

        super().__init__(
            "user",
            state=state,
            policy=agent_policy,
            observation_engine=observation_engine,
            inference_engine=inference_engine,
        )

    def reset(self, dic=None):
        if dic is None:
            super().reset()

        # Nothing to reset

        if dic is not None:
            super().reset(dic=dic)

    def render(self, *args, **kwargs):
        mode = kwargs.get("mode")
        if mode is None:
            mode = "text"

        if "plot" in mode:
            axtask, axuser, axassistant = args[:3]
            if self.ax is None:
                self.ax = axuser
                self.ax.set_xlabel("Time (s)")
                self.ax.set_ylabel("Action")
            if self.action["values"][0]:
                self.ax.plot(
                    self.bundle.task.turn * self.bundle.task.timestep,
                    self.action["values"][0],
                    "bo",
                )
        if "text" in mode:
            print("Action")
            print(self.action)


# Finite Horizon Discrete Time Controller
# Outdated
class FHDT_LQRController(LQRController):
    def __init__(self, N, role, Q, R, Gamma):
        self.N = N
        self.i = 0
        super().__init__(role, Q, R, gamma=Gamma)
        self.timespace = "discrete"

    def reset(self, dic=None):
        self.i = 0
        super().reset(dic)

    def finit(self):
        self.K = []
        task = self.bundle.task
        A, B = task.A, task.B
        # Compute P(k) matrix for k in (N:-1:1)
        self.P = [self.Q]
        for k in range(self.N - 1, 0, -1):
            Pcurrent = self.P[0]
            invPart = scipy.linalg.inv((self.R + B.T @ Pcurrent @ B))
            Pnext = (
                self.Q
                + A.T @ Pcurrent @ A
                - A.T @ Pcurrent @ B @ invPart @ B.T @ Pcurrent @ A
            )
            self.P.insert(0, Pnext)

        # Compute Kalman Gain
        for Pcurrent in self.P:
            invPart = scipy.linalg.inv((self.R + B.T @ Pcurrent @ B))
            K = -invPart @ B.T @ Pcurrent @ A
            self.K.append(K)


# Infinite Horizon Discrete Time Controller
# Uses Discrete Algebraic Ricatti Equation to get P


class IHDT_LQRController(LQRController):
    def __init__(self, role, Q, R, Gamma):
        super().__init__(role, Q, R, gamma=Gamma)
        self.timespace = "discrete"

    def finit(self):
        task = self.bundle.task
        A, B = task.A, task.B
        P = scipy.linalg.solve_discrete_are(A, B, self.Q, self.R)
        invPart = scipy.linalg.inv((self.R + B.T @ P @ B))
        K = invPart @ B.T @ P @ A
        self.policy.set_feedback_gain(K)


# Infinite Horizon Continuous Time LQG controller, based on Phillis 1985
class IHCT_LQGController(BaseAgent):
    """An Infinite Horizon (Steady-state) LQG controller, based on Phillis 1985, using notations from Qian 2013."""

    def __init__(
        self, role, timestep, Q, R, U, C, Gamma, D, *args, noise="on", **kwargs
    ):
        self.C = C
        self.Gamma = numpy.array(Gamma)
        self.Q = Q
        self.R = R
        self.U = U
        self.D = D
        self.timestep = timestep
        self.role = role
        self.timespace = "continuous"

        # Initialize Random Kalmain gains
        self.K = numpy.random.rand(*C.T.shape)
        self.L = numpy.random.rand(1, Q.shape[1])
        self.noise = noise

        # =================== Linear Feedback Policy ==========
        self.gamma = kwargs.get("Gamma")
        self.mu = kwargs.get("Mu")
        self.sigma = kwargs.get("Sigma")

        agent_policy = kwargs.get("agent_policy")
        if agent_policy is None:
            action_state = State()
            action_state["action"] = StateElement(
                values=[None],
                spaces=[gym.spaces.Box(-numpy.inf, numpy.inf, shape=(1,))],
                possible_values=[[None]],
            )

            def shaped_gaussian_noise(self, action, observation, *args):
                gamma, mu, sigma = args[:3]
                if gamma is None:
                    return 0
                if sigma is None:
                    sigma = numpy.sqrt(self.host.timestep)  # Wiener process
                if mu is None:
                    mu = 0
                noise = gamma * numpy.random.normal(mu, sigma)
                return noise

            class LFwithreward(LinearFeedback):
                def __init__(self, R, *args, **kwargs):
                    super().__init__(*args, **kwargs)
                    self.R = R

                def sample(self):
                    action, _ = super().sample()
                    return (
                        action,
                        action["values"][0].T @ action["values"][0] * 1e3,
                    )

            agent_policy = LFwithreward(
                self.R,
                ("user_state", "xhat"),
                0,
                action_state,
                noise_function=shaped_gaussian_noise,
                noise_function_args=(self.gamma, self.mu, self.sigma),
            )

            # agent_policy = LinearFeedback(
            #     ('user_state','xhat'),
            #     0,
            #     action_state,
            #     noise_function = shaped_gaussian_noise,
            #     noise_function_args = (self.gamma, self.mu, self.sigma)
            #             )

        # =========== Observation Engine: Task state unobservable, internal estimates observable ============

        observation_engine = kwargs.get("observation_engine")

        class RuleObswithLQreward(RuleObservationEngine):
            def __init__(self, Q, *args, **kwargs):
                super().__init__(*args, **kwargs)
                self.Q = Q

            def observe(self, game_state):
                observation, _ = super().observe(game_state)
                x = observation["task_state"]["x"]["values"][0]
                reward = x.T @ self.Q @ x
                return observation, reward

        if observation_engine is None:
            user_engine_specification = [
                ("turn_index", "all"),
                ("task_state", "all"),
                ("user_state", "all"),
                ("assistant_state", None),
                ("user_action", "all"),
                ("assistant_action", "all"),
            ]

            obs_matrix = {
                ("task_state", "x"): (
                    core.observation.observation_linear_combination,
                    (C,),
                )
            }
            extradeterministicrules = {}
            extradeterministicrules.update(obs_matrix)

            # extraprobabilisticrule
            agn_rule = {
                ("task_state", "x"): (
                    core.observation.additive_gaussian_noise,
                    (
                        D,
                        numpy.zeros((C.shape[0], 1)).reshape(
                            -1,
                        ),
                        numpy.sqrt(timestep) * numpy.eye(C.shape[0]),
                    ),
                )
            }

            extraprobabilisticrules = {}
            extraprobabilisticrules.update(agn_rule)

            observation_engine = RuleObswithLQreward(
                self.Q,
                deterministic_specification=user_engine_specification,
                extradeterministicrules=extradeterministicrules,
                extraprobabilisticrules=extraprobabilisticrules,
            )
            # observation_engine = RuleObservationEngine(deterministic_specification = user_engine_specification, extradeterministicrules = extradeterministicrules, extraprobabilisticrules = extraprobabilisticrules)

        inference_engine = kwargs.get("inference_engine")
        if inference_engine is None:
            inference_engine = ContinuousKalmanUpdate()

        state = kwargs.get("state")
        if state is None:
            pass

        super().__init__(
            "user",
            state=state,
            policy=agent_policy,
            observation_engine=observation_engine,
            inference_engine=inference_engine,
        )

    def finit(self):
        task = self.bundle.task
        # ---- init xhat state
        self.state["xhat"] = copy.deepcopy(self.bundle.task.state["x"])

        # ---- Attach the model dynamics to the inference engine.
        self.A_c, self.B_c, self.G = task.A_c, task.B_c, task.G
        self.inference_engine.set_forward_model_dynamics(self.A_c, self.B_c, self.C)

        # ---- Set K and L up
        mc = self._MContainer(
            self.A_c,
            self.B_c,
            self.C,
            self.D,
            self.G,
            self.Gamma,
            self.Q,
            self.R,
            self.U,
        )
        self.K, self.L = self._compute_Kalman_matrices(mc.pass_args())
        self.inference_engine.set_K(self.K)
        self.policy.set_feedback_gain(self.L)

    def reset(self, dic=None):
        if dic is None:
            super().reset()

        if dic is not None:
            super().reset(dic=dic)

    class _MContainer:
        """The purpose of this container is to facilitate common manipulations of the matrices of the LQG problem, as well as potentially storing their evolution. (not implemented yet)"""

        def __init__(self, A, B, C, D, G, Gamma, Q, R, U):
            self.A = A
            self.B = B
            self.C = C
            self.D = D
            self.G = G
            self.Gamma = Gamma
            self.Q = Q
            self.R = R
            self.U = U
            self._check_matrices()

        def _check_matrices(self):
            # Not implemented yet
            pass

        def pass_args(self):
            return (
                self.A,
                self.B,
                self.C,
                self.D,
                self.G,
                self.Gamma,
                self.Q,
                self.R,
                self.U,
            )

    def _compute_Kalman_matrices(self, matrices, N=20):
        A, B, C, D, G, Gamma, Q, R, U = matrices
        Y = B @ numpy.array(Gamma).reshape(1, -1)
        Lnorm = []
        Knorm = []
        K = numpy.random.rand(*C.T.shape)
        L = numpy.random.rand(1, A.shape[1])
        for i in range(N):
            Lnorm.append(numpy.linalg.norm(L))
            Knorm.append(numpy.linalg.norm(K))

            n, m = A.shape
            Abar = numpy.block([[A - B @ L, B @ L], [numpy.zeros((n, m)), A - K @ C]])
<<<<<<< HEAD

            Ybar = numpy.block([[-Y @ L, Y @ L], [-Y @ L, Y @ L]])

            Gbar = numpy.block(
                [[G, numpy.zeros((G.shape[0], D.shape[1]))], [G, -K @ D]]
            )

            V = numpy.block(
                [
                    [Q + L.T @ R @ L, -L.T @ R @ L],
                    [-L.T @ R @ L, L.T @ R @ L + U],
                ]
            )

=======

            Ybar = numpy.block([[-Y @ L, Y @ L], [-Y @ L, Y @ L]])

            Gbar = numpy.block(
                [[G, numpy.zeros((G.shape[0], D.shape[1]))], [G, -K @ D]]
            )

            V = numpy.block(
                [
                    [Q + L.T @ R @ L, -L.T @ R @ L],
                    [-L.T @ R @ L, L.T @ R @ L + U],
                ]
            )

>>>>>>> 5703f69e
            P, p_res = self._LinRicatti(Abar, Ybar, Gbar @ Gbar.T)
            S, s_res = self._LinRicatti(Abar.T, Ybar.T, V)

            P22 = P[n:, n:]
            S11 = S[:n, :n]
            S22 = S[n:, n:]

            K = P22 @ C.T @ numpy.linalg.pinv(D @ D.T)
            L = numpy.linalg.pinv(R + Y.T @ (S11 + S22) @ Y) @ B.T @ S11

        K, L = self._check_KL(Knorm, Lnorm, K, L, matrices)
        return K, L

    def _LinRicatti(self, A, B, C):
        """Returns norm of an equation of the form AX + XA.T + BXB.T + C = 0"""
        #
        n, m = A.shape
        nc, mc = C.shape
        if n != m:
            print("Matrix A has to be square")
            return -1
        M = (
            numpy.kron(numpy.identity(n), A)
            + numpy.kron(A, numpy.identity(n))
            + numpy.kron(B, B)
        )
        C = C.reshape(-1, 1)
        X = -numpy.linalg.pinv(M) @ C
        X = X.reshape(n, n)
        C = C.reshape(nc, mc)
        res = numpy.linalg.norm(A @ X + X @ A.T + B @ X @ B.T + C)
        return X, res

    # Counting decorator

    def counted_decorator(f):
        def wrapped(*args, **kwargs):
            wrapped.calls += 1
            return f(*args, **kwargs)

        wrapped.calls = 0
        return wrapped

    @counted_decorator
    def _check_KL(self, Knorm, Lnorm, K, L, matrices):
        average_delta = numpy.convolve(
            numpy.diff(Lnorm) + numpy.diff(Knorm),
            numpy.ones(5) / 5,
            mode="full",
        )[-5]
        if average_delta > 0.01:  # Arbitrary threshold
            print(
                "Warning: the K and L matrices computations did not converge. Retrying with different starting point and a N={:d} search".format(
                    int(20 * 1.3 ** self._check_KL.calls)
                )
            )
            K, L = self._compute_Kalman_matrices(
                matrices, N=int(20 * 1.3 ** self.check_KL.calls)
            )
        else:
            return K, L


# ================ Examples ================
from core.policy import ExamplePolicy


class ExampleUser(BaseAgent):
    """An agent that handles the ExamplePolicy."""

    def __init__(self, *args, **kwargs):

        # Define an internal state with a 'goal' substate
        state = State()
        state["goal"] = StateElement(
            values=numpy.array([4]),
            spaces=[
                Space([numpy.array([-4, -3, -2, -1, 0, 1, 2, 3, 4], dtype=numpy.int16)])
            ],
        )

        # Call the policy defined above
        action_state = State()
        action_state["action"] = StateElement(
            values=None,
            spaces=[Space([numpy.array([-1, 0, 1], dtype=numpy.int16)])],
        )
        agent_policy = ExamplePolicy(action_state)

        # Use default observation and inference engines
        observation_engine = None
        inference_engine = None

        super().__init__(
            "user",
            agent_policy=agent_policy,
            agent_observation_engine=observation_engine,
            agent_inference_engine=inference_engine,
            agent_state=state,
            **kwargs
        )

    # Override default behaviour of BaseAgent which would randomly sample new goal values on each reset. Here for purpose of demonstration we impose a goal = 4
    def reset(self, dic=None):
        self.state["goal"]["values"] = 4

    # [start-baseagent-init]

    # Define a state
    state = State()
    state["goalstate"] = StateElement(
        values=numpy.array([4]),
        spaces=[
            Space([numpy.array([-4, -3, -2, -1, 0, 1, 2, 3, 4], dtype=numpy.int16)])
        ],
    )

    # Define a policy (random policy)
    action_state = State()
    action_state["action"] = StateElement(
        values=None,
        spaces=[Space([numpy.array([-1, 0, 1], dtype=numpy.int16)])],
    )
    agent_policy = BasePolicy(action_state)

    # Explicitly use default observation and inference engines (default behavior is triggered when keyword argument is not provided or keyword value is None)
    observation_engine = RuleObservationEngine(
        deterministic_specification=base_user_engine_specification
    )
    inference_engine = BaseInferenceEngine(buffer_depth=0)

    BaseAgent(
        "user",
        agent_policy=agent_policy,
        agent_observation_engine=observation_engine,
        agent_inference_engine=inference_engine,
        agent_state=state,
    )
    # [end-baseagent-init]<|MERGE_RESOLUTION|>--- conflicted
+++ resolved
@@ -149,15 +149,11 @@
     @property
     def observation(self):
         """Returns the latest observation"""
-<<<<<<< HEAD
         return (
             self.inference_engine.buffer[-1]
             if self.inference_engine.buffer is not None
             else None
         )
-=======
-        return self.inference_engine.buffer[-1]
->>>>>>> 5703f69e
 
     @property
     def action(self):
@@ -298,56 +294,6 @@
 # Should not be needed anymore
 
 
-<<<<<<< HEAD
-class DummyAssistant(BaseAgent):
-    """An Assistant that does nothing, used by Bundles that don't use an assistant.
-
-    :meta private:
-    """
-
-    def __init__(self, **kwargs):
-        """
-        :meta private:
-        """
-        super().__init__("assistant", **kwargs)
-
-    def finit(self):
-        """
-        :meta private:
-        """
-        pass
-
-    def reset(self, dic=None):
-        """
-        :meta private:
-        """
-        pass
-
-
-class DummyUser(BaseAgent):
-    """An User that does nothing, used by Bundles that don't use an user.
-
-    :meta private:
-    """
-
-    def __init__(self, **kwargs):
-        """
-        :meta private:
-        """
-        super().__init__("user", **kwargs)
-
-    def finit(self):
-        """
-        :meta private:
-        """
-        pass
-
-    def reset(self, dic=None):
-        """
-        :meta private:
-        """
-        pass
-=======
 # class DummyAssistant(BaseAgent):
 #     """An Assistant that does nothing, used by Bundles that don't use an assistant.
 #
@@ -396,7 +342,6 @@
 #         :meta private:
 #         """
 #         pass
->>>>>>> 5703f69e
 
 
 ### Goal could be defined as a target state of the task, in a more general description.
@@ -602,10 +547,6 @@
 #             targets, beliefs = sort_two_lists(targets, beliefs)
 #             print("Targets", targets)
 #             print("Beliefs", beliefs)
-<<<<<<< HEAD
-=======
-
->>>>>>> 5703f69e
 
 # ===================== Classic Control ==================== #
 
@@ -991,7 +932,6 @@
 
             n, m = A.shape
             Abar = numpy.block([[A - B @ L, B @ L], [numpy.zeros((n, m)), A - K @ C]])
-<<<<<<< HEAD
 
             Ybar = numpy.block([[-Y @ L, Y @ L], [-Y @ L, Y @ L]])
 
@@ -1006,22 +946,6 @@
                 ]
             )
 
-=======
-
-            Ybar = numpy.block([[-Y @ L, Y @ L], [-Y @ L, Y @ L]])
-
-            Gbar = numpy.block(
-                [[G, numpy.zeros((G.shape[0], D.shape[1]))], [G, -K @ D]]
-            )
-
-            V = numpy.block(
-                [
-                    [Q + L.T @ R @ L, -L.T @ R @ L],
-                    [-L.T @ R @ L, L.T @ R @ L + U],
-                ]
-            )
-
->>>>>>> 5703f69e
             P, p_res = self._LinRicatti(Abar, Ybar, Gbar @ Gbar.T)
             S, s_res = self._LinRicatti(Abar.T, Ybar.T, V)
 
