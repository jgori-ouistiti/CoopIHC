import gym
import numpy
from abc import ABC, abstractmethod
from collections import OrderedDict
import matplotlib.pyplot as plt

from core.space import State, StateElement
from core.helpers import flatten, hard_flatten
from core.agents import DummyAssistant, DummyOperator
from core.observation import BaseObservationEngine
from core.core import Handbook
from core.interactiontask import PipeTaskWrapper

import copy

import sys
from loguru import logger
import yaml
import time
import json


# List of kwargs for bundles init()
#    - reset_skip_first_half_step (if True, skips the first_half_step of the bundle on reset. The idea being that the internal state of the agent provided during initialization should not be updated during reset). To generate a consistent observation, what we do is run the observation engine, but without potential noisefactors.


class Bundle:
    """A bundle combines a task with an operator and an assistant. All bundles are obtained by subclassing this main Bundle class.

    A bundle will create the ``game_state`` by combining three states of the task, the operator and the assistant as well as the turn index. It also takes care of adding the assistant action substate to the operator state and vice-versa.
    It also takes care of rendering each of the three component in a single place.

    Bundle subclasses should only have to redefine the step() and reset() methods.


    :param task: (core.interactiontask.InteractionTask) A task, which is a subclass of InteractionTask
    :param operator: (core.agents.BaseAgent) an operator, which is a subclass of BaseAgent
    :param assistant: (core.agents.BaseAgent) an assistant, which is a subclass of BaseAgent

    :meta public:
    """

    def __init__(self, task, operator, assistant, **kwargs):
        logger.info("Starting to Bundle {}, {} and {}".format(
            task.__class__.__name__, operator.__class__.__name__, assistant.__class__.__name__))

        self.kwargs = kwargs
        self.task = task
        self.task.bundle = self
        self.operator = operator
        self.operator.bundle = self
        self.assistant = assistant
        self.assistant.bundle = self

        # Form complete game state
        self.game_state = State()

        turn_index = StateElement(
            values=[0], spaces=[gym.spaces.Discrete(2)], possible_values=[None])

        self.game_state['turn_index'] = turn_index
        self.game_state["task_state"] = task.state
        self.game_state["operator_state"] = operator.state
        self.game_state["assistant_state"] = assistant.state

        if operator.policy is not None:
            self.game_state["operator_action"] = operator.policy.action_state
        else:
            self.game_state["operator_action"] = State()
            self.game_state["operator_action"]['action'] = StateElement()
        if assistant.policy is not None:
            self.game_state["assistant_action"] = assistant.policy.action_state
        else:
            self.game_state["assistant_action"] = State()
            self.game_state["assistant_action"]['action'] = StateElement()

<<<<<<< HEAD
=======
        # print("turn index")
        # print(turn_index)
        # print("task.state")
        # print(task.state)
        # print("operator.state")
        # print(operator.state)
        # print("assistant.state")
        # print(assistant.state)

>>>>>>> 8bd3fa81
        logger.info('Finish Initializing task, operator and assistant')
        self.task.finit()
        self.operator.finit()
        self.assistant.finit()

        logger.info('Task state:\n{}'.format(str(self.task.state)))
        logger.info('Operator state:\n{}'.format(str(self.operator.state)))
        logger.info('Assistant state:\n{}'.format(str(self.assistant.state)))

        # Needed for render
        self.active_render_figure = None
        self.figure_layout = [211, 223, 224]
        self.rendered_mode = None
        self.render_perm = False
        self.playspeed = 0.1

        logger.info('\n========================\nCreated bundle {} with task {}, operator {}, and assistant {}\n========================\n'.format(
            self.__class__.__name__, task.__class__.__name__, operator.__class__.__name__, assistant.__class__.__name__))
        logger.info("The game state is \n{}".format(str(self.game_state)))
        logger.info('\n\n========================\n')

        self.handbook = Handbook(
            {'name': self.__class__.__name__, 'render_mode': [], 'parameters': []})

    def __repr__(self):
<<<<<<< HEAD
        return "{}\n".format(self.__class__.__name__) + yaml.safe_dump(self.__content__())
=======
        return yaml.safe_dump(self.__content__())
>>>>>>> 8bd3fa81

    def __content__(self):
        return {"Task": self.task.__content__(), "Operator": self.operator.__content__(), "Assistant": self.assistant.__content__()}

<<<<<<< HEAD
    def reset(self, task=True, operator=True, assistant=True, dic={}):
=======
    def reset(self, dic={}):
>>>>>>> 8bd3fa81
        """ Reset the bundle. When subclassing Bundle, make sure to call super().reset() in the new reset method

        :param dic: (dictionnary) Reset the bundle with a game_state

        :return: (list) Flattened game_state

        :meta private:
        """
<<<<<<< HEAD
        if task:
            task_dic = dic.get('task_state')
            task_state = self.task.reset(dic=task_dic)

        if operator:
            operator_dic = dic.get('operator_state')
            operator_state = self.operator.reset(dic=operator_dic)

        if assistant:
            assistant_dic = dic.get("assistant_state")
            assistant_state = self.assistant.reset(dic=assistant_dic)
=======
        task_dic = dic.get('task_state')
        operator_dic = dic.get('operator_state')
        assistant_dic = dic.get("assistant_state")
        task_state = self.task.reset(dic=task_dic)
        operator_state = self.operator.reset(dic=operator_dic)
        assistant_state = self.assistant.reset(dic=assistant_dic)
>>>>>>> 8bd3fa81

        logger.info('Resetting {}'.format(self.__class__.__name__))
        logger.info('Reset dic used:\n{}'.format(str(dic)))
        logger.info('Reset to state:\n{}'.format(str(self.game_state)))

        return self.game_state

    def step(self, action):
        """ Define what happens with the bundle when applying a joint action. Should be redefined when subclassing bundle.

        :param action: (list) joint action.

        :return: observation, sum_rewards, is_done, rewards

        :meta public:
        """
        logger.info('Stepping into {} with action {}'.format(
            self.__class__.__name__, str(action)))

    def render(self, mode, *args, **kwargs):
        """ Combines all render methods.

        :param mode: (str) text or plot

        :meta public:
        """
        self.rendered_mode = mode
        if 'text' in mode:
            print('Task Render')
            self.task.render(mode='text', *args, **kwargs)
            print("Operator Render")
            self.operator.render(mode='text', *args, **kwargs)
            print('Assistant Render')
            self.assistant.render(mode='text', *args, **kwargs)
        if 'log' in mode:
            logger.info('Task Render')
            self.task.render(mode='log', *args, **kwargs)
            logger.info("Operator Render")
            self.operator.render(mode='log', *args, **kwargs)
            logger.info('Assistant Render')
            self.assistant.render(mode='log', *args, **kwargs)
        if 'plot' in mode:
            if self.active_render_figure:
                plt.pause(self.playspeed)
                self.task.render(self.axtask, self.axoperator,
                                 self.axassistant, mode=mode, *args, **kwargs)
                self.operator.render(
                    self.axtask, self.axoperator, self.axassistant, mode='plot', *args, **kwargs)
                self.assistant.render(
                    self.axtask, self.axoperator, self.axassistant, mode='plot', *args, **kwargs)
                self.fig.canvas.draw()
            else:
                self.active_render_figure = True
                self.fig = plt.figure()
                self.axtask = self.fig.add_subplot(self.figure_layout[0])
                self.axtask.set_title('Task State')
                self.axoperator = self.fig.add_subplot(self.figure_layout[1])
                self.axoperator.set_title('Operator State')
                self.axassistant = self.fig.add_subplot(self.figure_layout[2])
                self.axassistant.set_title('Assistant State')
                self.task.render(self.axtask, self.axoperator,
                                 self.axassistant, mode='plot', *args, **kwargs)
                self.operator.render(
                    self.axtask, self.axoperator, self.axassistant, *args,  mode='plot', **kwargs)
                self.assistant.render(
                    self.axtask, self.axoperator, self.axassistant, *args,  mode='plot', **kwargs)
                self.fig.show()

            plt.tight_layout()

        if not ('plot' in mode or 'text' in mode):
            self.task.render(None, mode=mode, *args, **kwargs)
            self.operator.render(None, mode=mode, *args, **kwargs)
            self.assistant.render(None, mode=mode, *args, **kwargs)

    def close(self):
        """ Close bundle. Call this after the bundle returns is_done True.

        :meta public:
        """
        if self.active_render_figure:
            plt.close(self.fig)
            self.active_render_figure = None

        logger.info("Closing bundle {}".format(self.__class__.__name__))

    def _operator_first_half_step(self):
        """ This is the first half of the operator step, where the operaror observes the game state and updates its state via inference.

        :return: operator_obs_reward, operator_infer_reward (float, float): rewards for the observation and inference process.

        :meta public:
        """

        if not self.kwargs.get('onreset_deterministic_first_half_step'):
            operator_obs_reward, operator_infer_reward = self.operator.agent_step()

        else:
            logger.info('Observing with probabilistic rules excluded')
            # Store the probabilistic rules
            store = self.operator.observation_engine.extraprobabilisticrules
            # Remove the probabilistic rules
            self.operator.observation_engine.extraprobabilisticrules = {}
            # Generate an observation without generating an inference
            operator_obs_reward, operator_infer_reward = self.operator.agent_step(
                infer=False)
            # Reposition the probabilistic rules, and reset mapping
            self.operator.observation_engine.extraprobabilisticrules = store
            self.operator.observation_engine.mapping = None

        self.kwargs['onreset_deterministic_first_half_step'] = False
        logger.info('Observation rewards: {} / Inference rewards: {}'.format(
            operator_obs_reward, operator_infer_reward))

        return operator_obs_reward, operator_infer_reward

    def _operator_second_half_step(self, operator_action):
        """ This is the second half of the operator step. The operaror takes an action, which is applied to the task leading to a new game state.

        :param operator_action: (list) operator action

        :return: task_reward, is_done (float, bool): rewards returned by the task and boolean that determines whether the task is finished.

        :meta public:
        """

        logger.info('Applying action to task ---')
        # Play operator's turn in the task
<<<<<<< HEAD
=======
        # ret = self.task.operator_step(operator_action)
        # print(ret)
>>>>>>> 8bd3fa81
        task_state, task_reward, is_done, _ = self.task.operator_step(
            operator_action)

        # update task state (likely not needed, remove ?)
        self.broadcast_state('operator', 'task_state', task_state)

        logger.info('Resulting task state:')
        logger.info(str(task_state))
        logger.info('Associated rewards: {}'.format(task_reward))

        return task_reward, is_done

    def _assistant_first_half_step(self):
        """ This is the first half of the assistant step, where the assistant observes the game state and updates its state via inference.

        :return: assistant_obs_reward, assistant_infer_reward (float, float): rewards for the observation and inference process.

        :meta public:
        """
        logger.info('Assistant {} first half step'.format(
            self.operator.__class__.__name__))

        assistant_obs_reward, assistant_infer_reward = self.assistant.agent_step()

        logger.info('Observation rewards: {} / Inference rewards: {}'.format(
            assistant_obs_reward, assistant_infer_reward))

        return assistant_obs_reward, assistant_infer_reward

    def _assistant_second_half_step(self, assistant_action):
        """ This is the second half of the assistant step. The assistant takes an action, which is applied to the task leading to a new game state.

        :param assistant_action: (list) assistant action

        :return: task_reward, is_done (float, bool): rewards returned by the task and boolean that determines whether the task is finished.

        :meta public:
        """
        # update action_state

        # Play assistant's turn in the task
        logger.info('Assistant second half step')

        task_state, task_reward, is_done, _ = self.task.assistant_step(
            assistant_action)
        # update task state
        self.broadcast_state('assistant', 'task_state', task_state)

        logger.info('Applied {} to task, which resulted in the new state'.format(
            str(assistant_action)))
        logger.info(str(task_state))
        logger.info('Associated rewards: {}'.format(task_reward))
        logger.info('task is done: {}'.format(is_done))

        return task_reward, is_done

    def _operator_step(self, *args, infer=True):
        """ Combines the first and second half step of the operator.

        :param args: (None or list) either provide the operator action or not. If no action is provided the action is determined by the agent's policy using sample()

        :return: operator_obs_reward, operator_infer_reward, task_reward, is_done (float, float, float, bool) The returns for the two half steps combined.

        :meta public:
        """
        logger.info(
            ' ---------- >>>> operator {} step'.format(self.operator.__class__.__name__))
<<<<<<< HEAD
        operator_obs_reward, operator_infer_reward = self._operator_first_half_step()
=======
        operator_obs_reward, operator_infer_reward = self._operator_first_half_step(
            infer=infer)
>>>>>>> 8bd3fa81
        try:
            # If human input is provided
            operator_action = args[0]
        except IndexError:
            # else sample from policy
            operator_action, operator_policy_reward = self.operator.take_action()

        self.broadcast_action('operator', operator_action)

        task_reward, is_done = self._operator_second_half_step(operator_action)
        logger.info(' <<<<<<<< operator {} step'.format(
            self.operator.__class__.__name__))
        return operator_obs_reward, operator_infer_reward, operator_policy_reward, task_reward, is_done

    def _assistant_step(self, *args):
        """ Combines the first and second half step of the assistant.

        :param args: (None or list) either provide the assistant action or not. If no action is provided the action is determined by the agent's policy using sample()

        :return: assistant_obs_reward, assistant_infer_reward, task_reward, is_done (float, float, float, bool) The returns for the two half steps combined.

        :meta public:
        """
        assistant_obs_reward, assistant_infer_reward = self._assistant_first_half_step()

        try:
            # If human input is provided
            assistant_action = args[0]
            manual = True
        except IndexError:
            # else sample from policy
            assistant_action, assistant_policy_reward = self.assistant.take_action()
            manual = False

        self.broadcast_action('assistant', assistant_action)

        task_reward, is_done = self._assistant_second_half_step(
            assistant_action)
        return assistant_obs_reward, assistant_infer_reward, assistant_policy_reward, task_reward, is_done

    def broadcast_state(self, role, state_key, state):
        self.game_state[state_key] = state
        getattr(self, role).observation[state_key] = state

    def broadcast_action(self, role, action, key=None):
        # update game state and observations
        if key is None:
            getattr(self, role).policy.action_state['action'] = action
            getattr(self, role).observation['{}_action'.format(
                role)]["action"] = action
        else:
            getattr(self, role).policy.action_state['action'][key] = action
            getattr(self, role).observation['{}_action'.format(
                role)]["action"][key] = action


class PlayNone(Bundle):
    """ A bundle which samples actions directly from operators and assistants. It is used to evaluate an operator and an assistant where the policies are already implemented.

    :param task: (core.interactiontask.InteractionTask) A task, which is a subclass of InteractionTask
    :param operator: (core.agents.BaseAgent) an operator, which is a subclass of BaseAgent
    :param assistant: (core.agents.BaseAgent) an assistant, which is a subclass of BaseAgent

    :meta public:
    """

    def __init__(self, task, operator, assistant, **kwargs):
        super().__init__(task, operator, assistant, **kwargs)
        self.action_state = None

<<<<<<< HEAD
    def reset(self, dic={}, **kwargs):
=======
    def reset(self, dic={}):
>>>>>>> 8bd3fa81
        """ Reset the bundle.

        :param args: see Bundle

        :meta public:
        """
<<<<<<< HEAD
        full_obs = super().reset(dic=dic, **kwargs)
=======
        full_obs = super().reset(dic=dic)
>>>>>>> 8bd3fa81

    def step(self, infer=True):
        """ Play a step, actions are obtained by sampling the agent's policies.

        :return: sum_rewards (float), is_done (bool), rewards (list). Returns the sum of all intermediate rewards, the is_done flag to indicate whether or not the task has finisged, and the list of intermediate rewards.

        :meta public:
        """
        super().step(None)

        operator_obs_reward, operator_infer_reward, operator_policy_reward, first_task_reward, is_done = self._operator_step(
            infer=infer)
        if is_done:
<<<<<<< HEAD
            return self.game_state, sum([operator_obs_reward, operator_infer_reward, operator_policy_reward, first_task_reward]), is_done, [operator_obs_reward, operator_infer_reward, operator_policy_reward, first_task_reward]
        assistant_obs_reward, assistant_infer_reward, assistant_policy_reward, second_task_reward,  is_done = self._assistant_step()
=======
            return operator_obs_reward, operator_infer_reward, first_task_reward, is_done
        assistant_obs_reward, assistant_infer_reward, assistant_policy_reward, second_task_reward, is_done = self._assistant_step()
>>>>>>> 8bd3fa81
        return self.game_state, sum([operator_obs_reward, operator_infer_reward, operator_policy_reward, first_task_reward, assistant_obs_reward, assistant_infer_reward, assistant_policy_reward, second_task_reward]), is_done, [operator_obs_reward, operator_infer_reward, operator_policy_reward, first_task_reward, assistant_obs_reward, assistant_infer_reward, assistant_policy_reward, second_task_reward]


class PlayOperator(Bundle):
    """ A bundle which samples assistant actions directly from the assistant but uses operator actions provided externally in the step() method.

    :param task: (core.interactiontask.InteractionTask) A task, which is a subclass of InteractionTask
    :param operator: (core.agents.BaseAgent) an operator, which is a subclass of BaseAgent
    :param assistant: (core.agents.BaseAgent) an assistant, which is a subclass of BaseAgent

    :meta public:
    """

    def __init__(self, task, operator, assistant, **kwargs):
        super().__init__(task, operator, assistant, **kwargs)
        self.action_space = copy.copy(
            self.operator.policy.action_state['action']['spaces'])

<<<<<<< HEAD
    def reset(self, dic={}, **kwargs):
=======
    def reset(self, dic={}):
>>>>>>> 8bd3fa81
        """ Reset the bundle. A first observation and inference is performed.

        :param args: see Bundle

        :meta public:
        """
<<<<<<< HEAD
        full_obs = super().reset(dic=dic, **kwargs)
=======
        full_obs = super().reset(dic=dic)
>>>>>>> 8bd3fa81
        self._operator_first_half_step()
        return self.operator.observation
        # return self.operator.inference_engine.buffer[-1]

    def step(self, operator_action):
        """ Play a step, assistant actions are obtained by sampling the agent's policy and operator actions are given externally in the step() method.

        :param operator_action: (list) operator action

        :return: sum_rewards (float), is_done (bool), rewards (list). Returns the sum of all intermediate rewards, the is_done flag to indicate whether or not the task has finisged, and the list of intermediate rewards.

        :meta public:
        """
        super().step(operator_action)

        self.broadcast_action('operator', operator_action, key='values')
        first_task_reward, is_done = self._operator_second_half_step(
            operator_action)
        if is_done:
            return self.operator.inference_engine.buffer[-1], first_task_reward, is_done, [first_task_reward]
        assistant_obs_reward, assistant_infer_reward,  assistant_policy_reward, second_task_reward, is_done = self._assistant_step()
        operator_obs_reward, operator_infer_reward = self._operator_first_half_step()
        return self.operator.inference_engine.buffer[-1], sum([operator_obs_reward, operator_infer_reward, first_task_reward, assistant_obs_reward, assistant_infer_reward, assistant_policy_reward, second_task_reward]), is_done, [operator_obs_reward, operator_infer_reward, first_task_reward, assistant_obs_reward, assistant_infer_reward, assistant_policy_reward, second_task_reward]


class PlayAssistant(Bundle):
    """ A bundle which samples oeprator actions directly from the operator but uses assistant actions provided externally in the step() method.

    :param task: (core.interactiontask.InteractionTask) A task, which is a subclass of InteractionTask
    :param operator: (core.agents.BaseAgent) an operator, which is a subclass of BaseAgent
    :param assistant: (core.agents.BaseAgent) an assistant, which is a subclass of BaseAgent

    :meta public:
    """

    def __init__(self, task, operator, assistant, **kwargs):
        super().__init__(task, operator, assistant, **kwargs)
        self.action_space = self.assistant.policy.action_state['action']['spaces']

        # assistant.policy.action_state['action'] = StateElement(
        #     values = None,
        #     spaces = [gym.spaces.Box(low = -numpy.inf, high = numpy.inf, shape = (1,)) for i in range(len(assistant.policy.action_state['action']))],
        #     possible_values = None
        #      )

<<<<<<< HEAD
    def reset(self, dic={}, **kwargs):
=======
    def reset(self, dic={}):
>>>>>>> 8bd3fa81
        """ Reset the bundle. A first  operator step and assistant observation and inference is performed.

        :param args: see Bundle

        :meta public:
        """
<<<<<<< HEAD
        full_obs = super().reset(dic=dic, **kwargs)
=======
        full_obs = super().reset(dic=dic)
>>>>>>> 8bd3fa81
        self._operator_step()
        self._assistant_first_half_step()
        return self.assistant.inference_engine.buffer[-1]

    def step(self, assistant_action):
        """ Play a step, operator actions are obtained by sampling the agent's policy and assistant actions are given externally in the step() method.

        :param assistant_action: (list) assistant action

        :return: sum_rewards (float), is_done (bool), rewards (list). Returns the sum of all intermediate rewards, the is_done flag to indicate whether or not the task has finisged, and the list of intermediate rewards.

        :meta public:
        """
        super().step(assistant_action)

        self.broadcast_action('assistant', assistant_action, key='values')
        second_task_reward, is_done = self._assistant_second_half_step(
            assistant_action)
        if is_done:
            return self.assistant.inference_engine.buffer[-1], second_task_reward, is_done, [second_task_reward]
        operator_obs_reward, operator_infer_reward, operator_policy_reward, first_task_reward, is_done = self._operator_step()
        assistant_obs_reward, assistant_infer_reward = self._assistant_first_half_step()
        return self.assistant.inference_engine.buffer[-1], sum([operator_obs_reward, operator_infer_reward, operator_policy_reward, first_task_reward, assistant_obs_reward, assistant_infer_reward, second_task_reward]), is_done, [operator_obs_reward, operator_infer_reward, operator_policy_reward, first_task_reward, assistant_obs_reward, assistant_infer_reward, second_task_reward]


class PlayBoth(Bundle):
    """ A bundle which samples both actions directly from the operator and assistant.

    :param task: (core.interactiontask.InteractionTask) A task, which is a subclass of InteractionTask
    :param operator: (core.agents.BaseAgent) an operator, which is a subclass of BaseAgent
    :param assistant: (core.agents.BaseAgent) an assistant, which is a subclass of BaseAgent

    :meta public:
    """

    def __init__(self, task, operator, assistant, **kwargs):
        super().__init__(task, operator, assistant, **kwargs)
        self.action_space = self._tuple_to_flat_space(gym.spaces.Tuple(
            [self.operator.action_space, self.assistant.action_space]))

<<<<<<< HEAD
    def reset(self, dic={}, **kwargs):
=======
    def reset(self, dic={}):
>>>>>>> 8bd3fa81
        """ Reset the bundle. Operator observation and inference is performed.

        :param args: see Bundle

        :meta public:
        """
<<<<<<< HEAD
        full_obs = super().reset(dic=dic, **kwargs)
=======
        full_obs = super().reset(dic=dic)
>>>>>>> 8bd3fa81
        self._operator_first_half_step()
        return self.task.state

    def step(self, joint_action):
        """ Play a step, operator and assistant actions are given externally in the step() method.

        :param joint_action: (list) joint operator assistant action

        :return: sum_rewards (float), is_done (bool), rewards (list). Returns the sum of all intermediate rewards, the is_done flag to indicate whether or not the task has finisged, and the list of intermediate rewards.

        :meta public:
        """

        super().step(joint_action)

        operator_action, assistant_action = joint_action
        first_task_reward, is_done = self._operator_second_half_step(
            operator_action)
        if is_done:
            return self.task.state, first_task_reward, is_done, [first_task_reward]
        assistant_obs_reward, assistant_infer_reward, assistant_policy_reward, second_task_reward,  is_done = self._assistant_step()
        operator_obs_reward, operator_infer_reward = self._operator_first_half_step()
        return self.task.state, sum([operator_obs_reward, operator_infer_reward, first_task_reward, assistant_obs_reward, assistant_infer_reward, second_task_reward]), is_done, [operator_obs_reward, operator_infer_reward, first_task_reward, assistant_obs_reward, assistant_infer_reward, second_task_reward]


class SinglePlayOperator(Bundle):
    """ A bundle without assistant. This is used e.g. to model psychophysical tasks such as perception, where there is no real interaction loop with a computing device.

    :param task: (core.interactiontask.InteractionTask) A task, which is a subclass of InteractionTask
    :param operator: (core.agents.BaseAgent) an operator, which is a subclass of BaseAgent

    :meta public:
    """

    def __init__(self, task, operator, **kwargs):
        super().__init__(task, operator, DummyAssistant(), **kwargs)

    @property
    def observation(self):
        return self.operator.observation

<<<<<<< HEAD
    def reset(self, dic={}, **kwargs):
=======
    def reset(self, dic={}):
>>>>>>> 8bd3fa81
        """ Reset the bundle. A first observation and inference is performed.

        :param args: see Bundle

        :meta public:
        """
<<<<<<< HEAD
        full_obs = super().reset(dic=dic, **kwargs)
=======
        full_obs = super().reset(dic=dic)
>>>>>>> 8bd3fa81
        self._operator_first_half_step()
        return self.observation

    def step(self, operator_action):
        """ Play a step, operator actions are given externally in the step() method.

        :param operator_action: (list) operator action

        :return: sum_rewards (float), is_done (bool), rewards (list). Returns the sum of all intermediate rewards, the is_done flag to indicate whether or not the task has finisged, and the list of intermediate rewards.

        :meta public:
        """

        super().step(operator_action)

        self.broadcast_action('operator', operator_action)
        first_task_reward, is_done = self._operator_second_half_step(
            operator_action)
        if is_done:
            return self.operator.inference_engine.buffer[-1], first_task_reward, is_done, [first_task_reward]
        self.task.assistant_step([None])
        operator_obs_reward, operator_infer_reward = self._operator_first_half_step()
        return self.operator.inference_engine.buffer[-1], sum([operator_obs_reward, operator_infer_reward, first_task_reward]), is_done, [operator_obs_reward, operator_infer_reward, first_task_reward]


class SinglePlayOperatorAuto(Bundle):
    """ Same as SinglePlayOperator, but this time the operator action is obtained by sampling the operator policy.

    :param task: (core.interactiontask.InteractionTask) A task, which is a subclass of InteractionTask
    :param operator: (core.agents.BaseAgent) an operator, which is a subclass of BaseAgent
    :param kwargs: additional controls to account for some specific subcases. See Doc for a full list.

    :meta public:
    """

    def __init__(self, task, operator, **kwargs):
        super().__init__(task, operator, DummyAssistant(), **kwargs)
        self.action_space = None
        self.kwargs = kwargs

        _start_at_action = {'value': kwargs.get(
            'start_at_action'), 'meaning': 'If Start at action is True, then the reset will first perform an observation before returning.'}
        self.handbook['kwargs'] = [_start_at_action]

    @property
    def observation(self):
        return self.operator.observation

<<<<<<< HEAD
    def reset(self, dic={}, **kwargs):
=======
    def reset(self, dic={}):
>>>>>>> 8bd3fa81
        """ Reset the bundle. A first observation and inference is performed.

        :param args: see Bundle

        :meta public:
        """
<<<<<<< HEAD
        super().reset(dic=dic, **kwargs)
=======
        super().reset(dic=dic)
>>>>>>> 8bd3fa81

        if self.kwargs.get('start_at_action'):
            self._operator_first_half_step()
            return self.observation

        return self.game_state
        # Return observation

    def step(self):
        """ Play a step, operator actions are obtained by sampling the agent's policy.

        :return: sum_rewards (float), is_done (bool), rewards (list). Returns the sum of all intermediate rewards, the is_done flag to indicate whether or not the task has finisged, and the list of intermediate rewards.

        :meta public:
        """
        if not self.kwargs.get('start_at_action'):
            operator_obs_reward, operator_infer_reward = self._operator_first_half_step()
        operator_action, operator_policy_reward = self.operator.take_action()
        self.broadcast_action('operator', operator_action)

        first_task_reward, is_done = self._operator_second_half_step(
            operator_action)
        if is_done:
            return self.observation, first_task_reward, is_done, [first_task_reward]
        _, _, _, _ = self.task.assistant_step([0])
        if self.kwargs.get('start_at_action'):
            operator_obs_reward, operator_infer_reward = self._operator_first_half_step()
        return self.observation, sum([operator_obs_reward, operator_infer_reward, first_task_reward]), is_done, [operator_obs_reward, operator_infer_reward, first_task_reward]


# Wrappers
# ====================


class BundleWrapper(Bundle):
    def __init__(self, bundle):
        self.__class__ = type(bundle.__class__.__name__,
                              (self.__class__, bundle.__class__), {})
        self.__dict__ = bundle.__dict__


class PipedTaskBundleWrapper(Bundle):
<<<<<<< HEAD
    # Wrap it by taking over bundles attribute via the instance __dict__. Methods can not be taken like that since they belong to the class __dict__ and have to be called via self.bundle.method()
    def __init__(self, bundle, taskwrapper, pipe):
        self.__dict__ = bundle.__dict__  # take over bundles attributes
        self.bundle = bundle
        self.pipe = pipe
        pipedtask = taskwrapper(bundle.task, pipe)
=======
    def __init__(self, bundle, pipe):
        self.__dict__ = bundle.__dict__  # take over bundles dict
        self.bundle = bundle
        self.pipe = pipe
        pipedtask = PipeTaskWrapper(bundle.task, pipe)
>>>>>>> 8bd3fa81
        self.bundle.task = pipedtask  # replace the task with the piped task
        bundle_kwargs = bundle.kwargs
        bundle_class = self.bundle.__class__
        self.bundle = bundle_class(
            pipedtask, bundle.operator, bundle.assistant, **bundle_kwargs)

        self.framerate = 1000
        self.iter = 0

        self.run()

<<<<<<< HEAD
    def run(self, reset_dic={}, **kwargs):
        reset_kwargs = kwargs.get('reset_kwargs')
        if reset_kwargs is None:
            reset_kwargs = {}
        self.bundle.reset(dic=reset_dic, **reset_kwargs)
        time.sleep(1/self.framerate)
        while True:
            obs, sum_reward, is_done, rewards = self.bundle.step()
=======
    def run(self, reset_dic={}):
        self.reset(dic=reset_dic)
        while not self.done:
            self.iter += 1
            message = self.check_message()
            if message:
                self.handle_message(message)
>>>>>>> 8bd3fa81
            time.sleep(1/self.framerate)
            if is_done:
                break
        self.end()

    def end(self):
        self.pipe.send("done")

<<<<<<< HEAD
=======
    def check_message(self):
        '''
        Checks pipe for messages from websocket, tries to parse message from
        json. Retruns message or error message if unable to parse json.
        Expects some poorly formatted or incomplete messages.
        '''
        if self.pipe.poll():
            message = self.pipe.recv()
            msg = json.loads(message)
            print(msg)
            return msg

        return None

    def send_message(self, msg):
        self.pipe.send(msg)

    def handle_message(self, message):
        '''
        Reads messages sent from websocket, handles commands as priority then
        actions. Logs entire message in self.nextEntry
        '''
        print("handling message: {}".format(message))
        msg = 'assistant_action {:d}'.format(self.iter)
        self.send_message(msg)


class AsyncWrapper(Bundle):
    def __init__(self, bundle):
        self.__dict__ = bundle.__dict__
        self.bundle = bundle

    async def reset(self, dic={}):
        await super().reset(dic=dic)

    async def serve(self, websocket, path, extra_argument):
        await self.task.register(websocket)
        await self.task._init()
        await self.reset()

        async for message in websocket:
            data = json.loads(message)
            print(data)

>>>>>>> 8bd3fa81

#  =====================
# Train

# https://stackoverflow.com/questions/1012185/in-python-how-do-i-index-a-list-with-another-list/1012197
#
# class Flexlist(list):
#     def __getitem__(self, keys):
#         if isinstance(keys, (int, numpy.int, slice)): return list.__getitem__(self, keys)
#         return [self[k] for k in keys]
#
# class Flextuple(tuple):
#     def __getitem__(self, keys):
#         if isinstance(keys, (int, numpy.int, slice)): return tuple.__getitem__(self, keys)
#         return [self[k] for k in keys]


class Train(gym.Env):
    """ Use this class to wrap a Bundle up, so that it is compatible with the gym API and can be trained with off-the-shelf RL algorithms.


    The observation size can be reduced by using the squeeze_output function, removing irrelevant substates of the game state.

    :param bundle: (core.bundle.Bundle) A bundle.

    :meta public:
    """

    def __init__(self, bundle, *args, **kwargs):
        self.bundle = bundle
        self.action_space = gym.spaces.Tuple(bundle.action_space)

        obs = bundle.reset()

        self.observation_mode = kwargs.get('observation_mode')
        self.observation_dict = kwargs.get('observation_dict')

        if self.observation_mode is None:
            self.observation_space = obs.filter('spaces', obs)
        elif self.observation_mode == 'tuple':
            self.observation_space = gym.spaces.Tuple(
                hard_flatten(obs.filter('spaces', self.observation_dict)))
        elif self.observation_mode == 'multidiscrete':
            self.observation_space = gym.spaces.MultiDiscrete(
                [i.n for i in hard_flatten(obs.filter('spaces', self.observation_dict))])
        elif self.observation_mode == 'dict':
            self.observation_space = obs.filter(
                'spaces', self.observation_dict)
        else:
            raise NotImplementedError

    def convert_observation(self, observation):
        if self.observation_mode is None:
            return observation
        elif self.observation_mode == 'tuple':
            return self.convert_observation_tuple(observation)
        elif self.observation_mode == 'multidiscrete':
            return self.convert_observation_multidiscrete(observation)
        elif self.observation_mode == 'dict':
            return self.convert_observation_dict(observation)
        else:
            raise NotImplementedError

    def convert_observation_tuple(self, observation):
        return tuple(hard_flatten(observation.filter('values', self.observation_dict)))

    def convert_observation_multidiscrete(self, observation):
        return numpy.array(hard_flatten(observation.filter('values', self.observation_dict)))

    def convert_observation_dict(self, observation):
        return observation.filter('values', self.observation_dict)

<<<<<<< HEAD
    def reset(self, dic={}, **kwargs):
=======
    def reset(self, dic={}):
>>>>>>> 8bd3fa81
        """ Reset the environment.

        :return: observation (numpy.ndarray) observation of the flattened game_state

        :meta public:
        """
<<<<<<< HEAD
        obs = self.bundle.reset(dic=dic, **kwargs)
=======
        obs = self.bundle.reset(dic=dic)
>>>>>>> 8bd3fa81
        return self.convert_observation(obs)

    def step(self, action):
        """ Perform a step of the environment.

        :param action: (list, numpy.ndarray) Action (or joint action for PlayBoth)

        :return: observation, reward, is_done, rewards --> see gym API. rewards is a dictionnary which gives all elementary rewards for this step.

        :meta public:
        """

        obs, sum_reward, is_done, rewards = self.bundle.step(action)

        return self.convert_observation(obs), sum_reward, is_done, {'rewards': rewards}

    def render(self, mode):
        """ See Bundle

        :meta public:
        """
        self.bundle.render(mode)

    def close(self):
        """ See Bundle

        :meta public:
        """
        self.bundle.close()


class _DevelopTask(Bundle):
    """ A bundle without operator or assistant. It can be used when developping tasks to facilitate some things like rendering
    """

    def __init__(self, task, **kwargs):
        operator = kwargs.get("operator")
        if operator is None:
            operator = DummyOperator()
        else:
            kwargs.pop('operator')

        assistant = kwargs.get('assistant')
        if assistant is None:
            assistant = DummyAssistant()
        else:
            kwargs.pop("assistant")

        super().__init__(task, operator, assistant, **kwargs)

<<<<<<< HEAD
    def reset(self, dic={}, **kwargs):
        super().reset(dic=dic, **kwargs)
=======
    def reset(self, dic={}):
        super().reset(dic=dic)
>>>>>>> 8bd3fa81

    def step(self, joint_action):
        operator_action, assistant_action = joint_action
        self.game_state["assistant_action"]['action']['values'] = assistant_action
        self.game_state['operator_action']['action']['values'] = operator_action
        self.task.operator_step(operator_action)
        self.task.assistant_step(assistant_action)


class _DevelopOperator(SinglePlayOperator):
    """A bundle without an assistant. It can be used when developing operators and
    includes methods for modeling checks (e.g. parameter or model recovery).

    :param task: (core.interactiontask.InteractionTask) A task, which is a subclass of InteractionTask
    :param operator: (core.agents.BaseAgent) An operator, which is a subclass of BaseAgent
    :param kwargs: Additional controls to account for some specific subcases, see Doc for a full list
    """

    def test_parameter_recovery(self, parameter_fit_bounds, correlation_threshold=0.7, significance_level=0.05, n_simulations=20, plot=True):
        """Returns whether the recovered operator parameters correlate to the used parameters for a simulation given the supplied thresholds.

        It simulates n_simulations agents of the operator's class using random parameters within the supplied parameter_fit_bounds,
        executes the provided task and tries to recover the operator's parameters from the simulated data. These recovered parameters are then
        correlated to the originally used parameters for the simulation using Pearson's r and checks for the given correlation and significance
        thresholds.

        :param parameter_fit_bounds: An OrderedDict of the parameter names, their minimum and maximum values that will be used to generate
            the random parameter values for simulation (example: `OrderedDict([("alpha", (0., 1.)), ("beta", (0., 20.))])`)
        :type parameter_fit_bounds: collections.OrderedDict
        :param correlation_threshold: The threshold for Pearson's r value (i.e. the correlation coefficient between the used and recovered parameters), defaults to 0.7
        :type correlation_threshold: float, optional
        :param significance_level: The threshold for the p-value to consider the correlation significant, defaults to 0.05
        :type significance_level: float, optional
        :param n_simulations: The number of agents to simulate (i.e. the population size) for the parameter recovery, defaults to 20
        :type n_simulations: int, optional
        :param plot: Flag whether to plot the correlation between the used and recovered parameters and the correlation statistics, defaults to True
        :type plot: bool, optional
        :return: `True` if the correlation between used and recovered parameter values meets the supplied thresholds, `False` otherwise
        :rtype: bool
        """
        return True<|MERGE_RESOLUTION|>--- conflicted
+++ resolved
@@ -74,18 +74,6 @@
             self.game_state["assistant_action"] = State()
             self.game_state["assistant_action"]['action'] = StateElement()
 
-<<<<<<< HEAD
-=======
-        # print("turn index")
-        # print(turn_index)
-        # print("task.state")
-        # print(task.state)
-        # print("operator.state")
-        # print(operator.state)
-        # print("assistant.state")
-        # print(assistant.state)
-
->>>>>>> 8bd3fa81
         logger.info('Finish Initializing task, operator and assistant')
         self.task.finit()
         self.operator.finit()
@@ -111,20 +99,12 @@
             {'name': self.__class__.__name__, 'render_mode': [], 'parameters': []})
 
     def __repr__(self):
-<<<<<<< HEAD
         return "{}\n".format(self.__class__.__name__) + yaml.safe_dump(self.__content__())
-=======
-        return yaml.safe_dump(self.__content__())
->>>>>>> 8bd3fa81
 
     def __content__(self):
         return {"Task": self.task.__content__(), "Operator": self.operator.__content__(), "Assistant": self.assistant.__content__()}
 
-<<<<<<< HEAD
     def reset(self, task=True, operator=True, assistant=True, dic={}):
-=======
-    def reset(self, dic={}):
->>>>>>> 8bd3fa81
         """ Reset the bundle. When subclassing Bundle, make sure to call super().reset() in the new reset method
 
         :param dic: (dictionnary) Reset the bundle with a game_state
@@ -133,7 +113,6 @@
 
         :meta private:
         """
-<<<<<<< HEAD
         if task:
             task_dic = dic.get('task_state')
             task_state = self.task.reset(dic=task_dic)
@@ -145,14 +124,6 @@
         if assistant:
             assistant_dic = dic.get("assistant_state")
             assistant_state = self.assistant.reset(dic=assistant_dic)
-=======
-        task_dic = dic.get('task_state')
-        operator_dic = dic.get('operator_state')
-        assistant_dic = dic.get("assistant_state")
-        task_state = self.task.reset(dic=task_dic)
-        operator_state = self.operator.reset(dic=operator_dic)
-        assistant_state = self.assistant.reset(dic=assistant_dic)
->>>>>>> 8bd3fa81
 
         logger.info('Resetting {}'.format(self.__class__.__name__))
         logger.info('Reset dic used:\n{}'.format(str(dic)))
@@ -281,11 +252,6 @@
 
         logger.info('Applying action to task ---')
         # Play operator's turn in the task
-<<<<<<< HEAD
-=======
-        # ret = self.task.operator_step(operator_action)
-        # print(ret)
->>>>>>> 8bd3fa81
         task_state, task_reward, is_done, _ = self.task.operator_step(
             operator_action)
 
@@ -353,12 +319,7 @@
         """
         logger.info(
             ' ---------- >>>> operator {} step'.format(self.operator.__class__.__name__))
-<<<<<<< HEAD
         operator_obs_reward, operator_infer_reward = self._operator_first_half_step()
-=======
-        operator_obs_reward, operator_infer_reward = self._operator_first_half_step(
-            infer=infer)
->>>>>>> 8bd3fa81
         try:
             # If human input is provided
             operator_action = args[0]
@@ -429,22 +390,14 @@
         super().__init__(task, operator, assistant, **kwargs)
         self.action_state = None
 
-<<<<<<< HEAD
     def reset(self, dic={}, **kwargs):
-=======
-    def reset(self, dic={}):
->>>>>>> 8bd3fa81
         """ Reset the bundle.
 
         :param args: see Bundle
 
         :meta public:
         """
-<<<<<<< HEAD
         full_obs = super().reset(dic=dic, **kwargs)
-=======
-        full_obs = super().reset(dic=dic)
->>>>>>> 8bd3fa81
 
     def step(self, infer=True):
         """ Play a step, actions are obtained by sampling the agent's policies.
@@ -458,13 +411,8 @@
         operator_obs_reward, operator_infer_reward, operator_policy_reward, first_task_reward, is_done = self._operator_step(
             infer=infer)
         if is_done:
-<<<<<<< HEAD
             return self.game_state, sum([operator_obs_reward, operator_infer_reward, operator_policy_reward, first_task_reward]), is_done, [operator_obs_reward, operator_infer_reward, operator_policy_reward, first_task_reward]
         assistant_obs_reward, assistant_infer_reward, assistant_policy_reward, second_task_reward,  is_done = self._assistant_step()
-=======
-            return operator_obs_reward, operator_infer_reward, first_task_reward, is_done
-        assistant_obs_reward, assistant_infer_reward, assistant_policy_reward, second_task_reward, is_done = self._assistant_step()
->>>>>>> 8bd3fa81
         return self.game_state, sum([operator_obs_reward, operator_infer_reward, operator_policy_reward, first_task_reward, assistant_obs_reward, assistant_infer_reward, assistant_policy_reward, second_task_reward]), is_done, [operator_obs_reward, operator_infer_reward, operator_policy_reward, first_task_reward, assistant_obs_reward, assistant_infer_reward, assistant_policy_reward, second_task_reward]
 
 
@@ -483,22 +431,14 @@
         self.action_space = copy.copy(
             self.operator.policy.action_state['action']['spaces'])
 
-<<<<<<< HEAD
     def reset(self, dic={}, **kwargs):
-=======
-    def reset(self, dic={}):
->>>>>>> 8bd3fa81
         """ Reset the bundle. A first observation and inference is performed.
 
         :param args: see Bundle
 
         :meta public:
         """
-<<<<<<< HEAD
         full_obs = super().reset(dic=dic, **kwargs)
-=======
-        full_obs = super().reset(dic=dic)
->>>>>>> 8bd3fa81
         self._operator_first_half_step()
         return self.operator.observation
         # return self.operator.inference_engine.buffer[-1]
@@ -544,22 +484,14 @@
         #     possible_values = None
         #      )
 
-<<<<<<< HEAD
     def reset(self, dic={}, **kwargs):
-=======
-    def reset(self, dic={}):
->>>>>>> 8bd3fa81
         """ Reset the bundle. A first  operator step and assistant observation and inference is performed.
 
         :param args: see Bundle
 
         :meta public:
         """
-<<<<<<< HEAD
         full_obs = super().reset(dic=dic, **kwargs)
-=======
-        full_obs = super().reset(dic=dic)
->>>>>>> 8bd3fa81
         self._operator_step()
         self._assistant_first_half_step()
         return self.assistant.inference_engine.buffer[-1]
@@ -600,22 +532,14 @@
         self.action_space = self._tuple_to_flat_space(gym.spaces.Tuple(
             [self.operator.action_space, self.assistant.action_space]))
 
-<<<<<<< HEAD
     def reset(self, dic={}, **kwargs):
-=======
-    def reset(self, dic={}):
->>>>>>> 8bd3fa81
         """ Reset the bundle. Operator observation and inference is performed.
 
         :param args: see Bundle
 
         :meta public:
         """
-<<<<<<< HEAD
         full_obs = super().reset(dic=dic, **kwargs)
-=======
-        full_obs = super().reset(dic=dic)
->>>>>>> 8bd3fa81
         self._operator_first_half_step()
         return self.task.state
 
@@ -657,22 +581,14 @@
     def observation(self):
         return self.operator.observation
 
-<<<<<<< HEAD
     def reset(self, dic={}, **kwargs):
-=======
-    def reset(self, dic={}):
->>>>>>> 8bd3fa81
         """ Reset the bundle. A first observation and inference is performed.
 
         :param args: see Bundle
 
         :meta public:
         """
-<<<<<<< HEAD
         full_obs = super().reset(dic=dic, **kwargs)
-=======
-        full_obs = super().reset(dic=dic)
->>>>>>> 8bd3fa81
         self._operator_first_half_step()
         return self.observation
 
@@ -721,22 +637,14 @@
     def observation(self):
         return self.operator.observation
 
-<<<<<<< HEAD
     def reset(self, dic={}, **kwargs):
-=======
-    def reset(self, dic={}):
->>>>>>> 8bd3fa81
         """ Reset the bundle. A first observation and inference is performed.
 
         :param args: see Bundle
 
         :meta public:
         """
-<<<<<<< HEAD
         super().reset(dic=dic, **kwargs)
-=======
-        super().reset(dic=dic)
->>>>>>> 8bd3fa81
 
         if self.kwargs.get('start_at_action'):
             self._operator_first_half_step()
@@ -779,20 +687,12 @@
 
 
 class PipedTaskBundleWrapper(Bundle):
-<<<<<<< HEAD
     # Wrap it by taking over bundles attribute via the instance __dict__. Methods can not be taken like that since they belong to the class __dict__ and have to be called via self.bundle.method()
     def __init__(self, bundle, taskwrapper, pipe):
         self.__dict__ = bundle.__dict__  # take over bundles attributes
         self.bundle = bundle
         self.pipe = pipe
         pipedtask = taskwrapper(bundle.task, pipe)
-=======
-    def __init__(self, bundle, pipe):
-        self.__dict__ = bundle.__dict__  # take over bundles dict
-        self.bundle = bundle
-        self.pipe = pipe
-        pipedtask = PipeTaskWrapper(bundle.task, pipe)
->>>>>>> 8bd3fa81
         self.bundle.task = pipedtask  # replace the task with the piped task
         bundle_kwargs = bundle.kwargs
         bundle_class = self.bundle.__class__
@@ -804,7 +704,6 @@
 
         self.run()
 
-<<<<<<< HEAD
     def run(self, reset_dic={}, **kwargs):
         reset_kwargs = kwargs.get('reset_kwargs')
         if reset_kwargs is None:
@@ -813,15 +712,6 @@
         time.sleep(1/self.framerate)
         while True:
             obs, sum_reward, is_done, rewards = self.bundle.step()
-=======
-    def run(self, reset_dic={}):
-        self.reset(dic=reset_dic)
-        while not self.done:
-            self.iter += 1
-            message = self.check_message()
-            if message:
-                self.handle_message(message)
->>>>>>> 8bd3fa81
             time.sleep(1/self.framerate)
             if is_done:
                 break
@@ -830,53 +720,6 @@
     def end(self):
         self.pipe.send("done")
 
-<<<<<<< HEAD
-=======
-    def check_message(self):
-        '''
-        Checks pipe for messages from websocket, tries to parse message from
-        json. Retruns message or error message if unable to parse json.
-        Expects some poorly formatted or incomplete messages.
-        '''
-        if self.pipe.poll():
-            message = self.pipe.recv()
-            msg = json.loads(message)
-            print(msg)
-            return msg
-
-        return None
-
-    def send_message(self, msg):
-        self.pipe.send(msg)
-
-    def handle_message(self, message):
-        '''
-        Reads messages sent from websocket, handles commands as priority then
-        actions. Logs entire message in self.nextEntry
-        '''
-        print("handling message: {}".format(message))
-        msg = 'assistant_action {:d}'.format(self.iter)
-        self.send_message(msg)
-
-
-class AsyncWrapper(Bundle):
-    def __init__(self, bundle):
-        self.__dict__ = bundle.__dict__
-        self.bundle = bundle
-
-    async def reset(self, dic={}):
-        await super().reset(dic=dic)
-
-    async def serve(self, websocket, path, extra_argument):
-        await self.task.register(websocket)
-        await self.task._init()
-        await self.reset()
-
-        async for message in websocket:
-            data = json.loads(message)
-            print(data)
-
->>>>>>> 8bd3fa81
 
 #  =====================
 # Train
@@ -949,22 +792,14 @@
     def convert_observation_dict(self, observation):
         return observation.filter('values', self.observation_dict)
 
-<<<<<<< HEAD
     def reset(self, dic={}, **kwargs):
-=======
-    def reset(self, dic={}):
->>>>>>> 8bd3fa81
         """ Reset the environment.
 
         :return: observation (numpy.ndarray) observation of the flattened game_state
 
         :meta public:
         """
-<<<<<<< HEAD
         obs = self.bundle.reset(dic=dic, **kwargs)
-=======
-        obs = self.bundle.reset(dic=dic)
->>>>>>> 8bd3fa81
         return self.convert_observation(obs)
 
     def step(self, action):
@@ -1015,13 +850,8 @@
 
         super().__init__(task, operator, assistant, **kwargs)
 
-<<<<<<< HEAD
     def reset(self, dic={}, **kwargs):
         super().reset(dic=dic, **kwargs)
-=======
-    def reset(self, dic={}):
-        super().reset(dic=dic)
->>>>>>> 8bd3fa81
 
     def step(self, joint_action):
         operator_action, assistant_action = joint_action
